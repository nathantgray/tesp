--- conflicted
+++ resolved
@@ -1540,8 +1540,6 @@
                     # get the schedule for this hour
                     rt_schedule = write_rtm_schedule(schedule)
 
-<<<<<<< HEAD
-=======
                     # Turn on all generators at start up
                     if day == 2 and hour == 0 and not priceSensLoad:
                         log.info("Start up " + print_time)
@@ -1553,7 +1551,6 @@
                                 if name in rt_schedule.keys():
                                     rt_schedule[name] = '1'
 
->>>>>>> 9c93e676
                     # unplanned outage implementation on the hour
                     if outagesUnplanned:
                         # convert day and hour to 0-8760
