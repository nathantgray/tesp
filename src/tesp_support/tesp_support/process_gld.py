# Copyright (C) 2017-2019 Battelle Memorial Institute
# file: process_gld.py
'''Functions to plot data from GridLAB-D

Public Functions:
    :process_gld: Reads the data and metadata, then makes the plots.  

'''
import json
import sys
import os
import numpy as np
import logging
try:
  import matplotlib as mpl
  import matplotlib.pyplot as plt
except:
  pass


# Setting up logging
logger = logging.getLogger(__name__)

def read_gld_metrics (path, nameroot, dictname = ''):
  glm_dict_path = os.path.join(path, f'{nameroot}_glm_dict.json' )
  sub_dict_path = os.path.join(path, f'substation_{nameroot}_metrics.json')
  house_dict_path = os.path.join(path, f'house_{nameroot}_metrics.json')
  bm_dict_path = os.path.join(path, f'billing_meter_{nameroot}_metrics.json')
  inverter_dict_path = os.path.join(path, f'inverter_{nameroot}_metrics.json')
  cap_dict_path = os.path.join(path, f'capacitor_{nameroot}_metrics.json')
  reg_dict_path = os.path.join(path, f'regulator_{nameroot}_metrics.json')

  # the feederGenerator now inserts metrics_collector objects on capacitors and regulators
  bCollectedRegCapMetrics = True

  # first, read and print a dictionary of all the monitored GridLAB-D objects
  if len (dictname) > 0:
    try:
      lp = open(dictname).read()
    except:
      logger.error(f'Unable to open GridLAB-D metrics file {dictname}')
  else:
    try:
      lp = open(glm_dict_path).read()
    except:
      logger.error(f'Unable to open GridLAB-D metrics file {glm_dict_path}')
  dict = json.loads(lp)
  fdr_keys = list(dict['feeders'].keys())
  fdr_keys.sort()
  inv_keys = list(dict['inverters'].keys())
  inv_keys.sort()
  hse_keys = list(dict['houses'].keys())
  hse_keys.sort()
  mtr_keys = list(dict['billingmeters'].keys())
  mtr_keys.sort()
  cap_keys = list(dict['capacitors'].keys())
  cap_keys.sort()
  reg_keys = list(dict['regulators'].keys())
  reg_keys.sort()
  xfMVA = dict['transformer_MVA']
  bulkBus = dict['bulkpower_bus']

  # parse the substation metrics file first; there should just be one entity per time sample
  # each metrics file should have matching time points
  lp_s = open (sub_dict_path).read()
  lst_s = json.loads(lp_s)
  print ('\nMetrics data starting', lst_s['StartTime'])

  # make a sorted list of the sample times in hours
  lst_s.pop('StartTime')
  meta_s = lst_s.pop('Metadata')
  times = list(map(int,list(lst_s.keys())))
  times.sort()
  print ('There are', len (times), 'sample times at', times[1] - times[0], 'second intervals')
  hrs = np.array(times, dtype=np.float)
  denom = 3600.0
  hrs /= denom

  time_key = str(times[0])

  # find the actual substation name (not a feeder name) as GridLAB-D wrote it to the metrics file
  sub_key = list(lst_s[time_key].keys())[0]
  print ('\n\nFile', sub_dict_path, 'has substation', sub_key, 'at bulk system bus',
         bulkBus, 'with', xfMVA, 'MVA transformer')
  print('\nFeeder Dictionary:')
  for key in fdr_keys:
    row = dict['feeders'][key]
    print (key, 'has', row['house_count'], 'houses and', row['inverter_count'], 'inverters')

  # parse the substation metadata for 2 things of specific interest
#  print ('\nSubstation Metadata for', len(lst_s[time_key]), 'objects')
  idx_s = {}
  data_s = None
  for key, val in meta_s.items():
#    print (key, val['index'], val['units'])
    if key == 'real_power_avg':
      idx_s['SUB_POWER_IDX'] = val['index']
      idx_s['SUB_POWER_UNITS'] = val['units']
    elif key == 'real_power_losses_avg':
      idx_s['SUB_LOSSES_IDX'] = val['index']
      idx_s['SUB_LOSSES_UNITS'] = val['units']

  # create a NumPy array of all metrics for the substation
  data_s = np.empty(shape=(1, len(times), len(lst_s[time_key][sub_key])), dtype=np.float)
  print ('\nConstructed', data_s.shape, 'NumPy array for Substations')
  j = 0
  for key in [sub_key]:
    i = 0
    for t in times:
      ary = lst_s[str(t)][key]
      data_s[j, i,:] = ary
      i = i + 1
    j = j + 1

  # display some averages
  print ('Maximum power =', 
         '{:.3f}'.format (data_s[0,:,idx_s['SUB_POWER_IDX']].max()), idx_s['SUB_POWER_UNITS'])
  print ('Average power =', 
         '{:.3f}'.format (data_s[0,:,idx_s['SUB_POWER_IDX']].mean()), idx_s['SUB_POWER_UNITS'])
  print ('Average losses =', 
         '{:.3f}'.format (data_s[0,:,idx_s['SUB_LOSSES_IDX']].mean()), idx_s['SUB_LOSSES_UNITS'])

  # read the other JSON files; their times (hrs) should be the same
  lp_h = open (house_dict_path).read()
  lst_h = json.loads(lp_h)
  lp_m = open (bm_dict_path ).read()
  lst_m = json.loads(lp_m)
  lp_i = open (inverter_dict_path).read()
  lst_i = json.loads(lp_i)


  # houses
  idx_h = {}
  data_h = None
  lst_h.pop('StartTime')
  meta_h = lst_h.pop('Metadata')
#  print('\nHouse Metadata for', len(lst_h[time_key]), 'objects')
  for key, val in meta_h.items():
#    print (key, val['index'], val['units'])
    if key == 'air_temperature_avg':
      idx_h['HSE_AIR_AVG_IDX'] = val['index']
      idx_h['HSE_AIR_AVG_UNITS'] = val['units']
    elif key == 'air_temperature_max':
      idx_h['HSE_AIR_MAX_IDX'] = val['index']
      idx_h['HSE_AIR_MAX_UNITS'] = val['units']
    elif key == 'air_temperature_min':
      idx_h['HSE_AIR_MIN_IDX'] = val['index']
      idx_h['HSE_AIR_MIN_UNITS'] = val['units']
    elif key == 'air_temperature_avg':
      idx_h['HSE_AIR_AVG_IDX'] = val['index']
      idx_h['HSE_AIR_AVG_UNITS'] = val['units']
    elif key == 'air_temperature_setpoint_cooling':
      idx_h['HSE_AIR_SETC_IDX'] = val['index']
      idx_h['HSE_AIR_SETC_UNITS'] = val['units']
    elif key == 'air_temperature_setpoint_heating':
      idx_h['HSE_AIR_SETH_IDX'] = val['index']
      idx_h['HSE_AIR_SETH_UNITS'] = val['units']
    elif key == 'total_load_avg':
      idx_h['HSE_TOTAL_AVG_IDX'] = val['index']
      idx_h['HSE_TOTAL_AVG_UNITS'] = val['units']
    elif key == 'hvac_load_avg':
      idx_h['HSE_HVAC_AVG_IDX'] = val['index']
      idx_h['HSE_HVAC_AVG_UNITS'] = val['units']
    elif key == 'waterheater_load_avg':
      idx_h['HSE_WH_AVG_IDX'] = val['index']
      idx_h['HSE_WH_AVG_UNITS'] = val['units']
  if len(hse_keys) > 0:
    # there may be some houses in the dictionary that we don't write metrics for, e.g., write_node_houses with default node_metrics_interval=None
    hse_keys = [x for x in hse_keys if x in lst_h[time_key]]
    print (len(hse_keys), 'houses left')
    data_h = np.empty(shape=(len(hse_keys), len(times), len(lst_h[time_key][hse_keys[0]])), dtype=np.float)
    print ('\nConstructed', data_h.shape, 'NumPy array for Houses')
    j = 0
    for key in hse_keys:
      i = 0
      for t in times:
        ary = lst_h[str(t)][hse_keys[j]]
        data_h[j, i,:] = ary
        i = i + 1
      j = j + 1

    print ('average all house temperatures Noon-8 pm first day:',
         '{:.3f}'.format (data_h[:,144:240,idx_h['HSE_AIR_AVG_IDX']].mean()))

  # Billing Meters 
  idx_m = {}
  data_m = None
  lst_m.pop('StartTime')
  meta_m = lst_m.pop('Metadata')
  nBillingMeters = 0
  if not lst_m[time_key] is None:
    nBillingMeters = len(lst_m[time_key])
#  print('\nBilling Meter Metadata for', nBillingMeters, 'objects')
  for key, val in meta_m.items():
#    print (key, val['index'], val['units'])
    if key == 'voltage_max':
      idx_m['MTR_VOLT_MAX_IDX'] = val['index']
      idx_m['MTR_VOLT_MAX_UNITS'] = val['units']
    elif key == 'voltage_min':
      idx_m['MTR_VOLT_MIN_IDX'] = val['index']
      idx_m['MTR_VOLT_MIN_UNITS'] = val['units']
    elif key == 'voltage_avg':
      idx_m['MTR_VOLT_AVG_IDX'] = val['index']
      idx_m['MTR_VOLT_AVG_UNITS'] = val['units']
    elif key == 'voltage12_max':
      idx_m['MTR_VOLT12_MAX_IDX'] = val['index']
      idx_m['MTR_VOLT12_MAX_UNITS'] = val['units']
    elif key == 'voltage12_min':
      idx_m['MTR_VOLT12_MIN_IDX'] = val['index']
      idx_m['MTR_VOLT12_MIN_UNITS'] = val['units']
    elif key == 'voltage_unbalance_max':
      idx_m['MTR_VOLTUNB_MAX_IDX'] = val['index']
      idx_m['MTR_VOLTUNB_MAX_UNITS'] = val['units']
    elif key == 'bill':
      idx_m['MTR_BILL_IDX'] = val['index']
      idx_m['MTR_BILL_UNITS'] = val['units']
    elif key == 'above_RangeA_Count':
      idx_m['MTR_AHI_COUNT_IDX'] = val['index']
    elif key == 'above_RangeB_Count':
      idx_m['MTR_BHI_COUNT_IDX'] = val['index']
    elif key == 'below_RangeA_Count':
      idx_m['MTR_ALO_COUNT_IDX'] = val['index']
    elif key == 'below_RangeB_Count':
      idx_m['MTR_BLO_COUNT_IDX'] = val['index']
    elif key == 'below_10_percent_NormVol_Count':
      idx_m['MTR_OUT_COUNT_IDX'] = val['index']
    elif key == 'above_RangeA_Duration':
      idx_m['MTR_AHI_DURATION_IDX'] = val['index']
    elif key == 'above_RangeB_Duration':
      idx_m['MTR_BHI_DURATION_IDX'] = val['index']
    elif key == 'below_RangeA_Duration':
      idx_m['MTR_ALO_DURATION_IDX'] = val['index']
    elif key == 'below_RangeB_Duration':
      idx_m['MTR_BLO_DURATION_IDX'] = val['index']
    elif key == 'below_10_percent_NormVol_Duration':
      idx_m['MTR_OUT_DURATION_IDX'] = val['index']
    elif key == 'reactive_energy':
      idx_m['MTR_REACTIVE_ENERGY_IDX'] = val['index']
    elif key == 'reactive_power_avg':
      idx_m['MTR_REACTIVE_POWER_AVG_IDX'] = val['index']
    elif key == 'reactive_power_max':
      idx_m['MTR_REACTIVE_POWER_MAX_IDX'] = val['index']
    elif key == 'reactive_power_min':
      idx_m['MTR_REACTIVE_POWER_MIN_IDX'] = val['index']
    elif key == 'real_energy':
      idx_m['MTR_REAL_ENERGY_IDX'] = val['index']
    elif key == 'real_power_avg':
      idx_m['MTR_REAL_POWER_AVG_IDX'] = val['index']
    elif key == 'real_power_max':
      idx_m['MTR_REAL_POWER_MAX_IDX'] = val['index']
    elif key == 'real_power_min':
      idx_m['MTR_REAL_POWER_MIN_IDX'] = val['index']

  if nBillingMeters > 0:
    # there may be some meters in the dictionary that we don't write metrics for, e.g., write_node_houses with default node_metrics_interval=None
    mtr_keys = [x for x in mtr_keys if x in lst_m[time_key]]
    print (len(mtr_keys), 'meters left, expecting', nBillingMeters)
    data_m = np.empty(shape=(len(mtr_keys), len(times), len(lst_m[time_key][mtr_keys[0]])), dtype=np.float)
    print ('\nConstructed', data_m.shape, 'NumPy array for Meters')
    j = 0
    for key in mtr_keys:
      i = 0
      for t in times:
        ary = lst_m[str(t)][mtr_keys[j]]
        data_m[j, i,:] = ary
        i = i + 1
      j = j + 1

  # normalize the meter voltages to 100 percent
  j = 0
  for key in mtr_keys:
    vln = dict['billingmeters'][key]['vln'] / 100.0
    vll = dict['billingmeters'][key]['vll'] / 100.0
    data_m[j,:,idx_m['MTR_VOLT_MIN_IDX']] /= vln
    data_m[j,:,idx_m['MTR_VOLT_MAX_IDX']] /= vln
    data_m[j,:,idx_m['MTR_VOLT_AVG_IDX']] /= vln
    data_m[j,:,idx_m['MTR_VOLT12_MIN_IDX']] /= vll
    data_m[j,:,idx_m['MTR_VOLT12_MAX_IDX']] /= vll
    j = j + 1

  idx_i = {}
  data_i = None
  lst_i.pop('StartTime')
  meta_i = lst_i.pop('Metadata')
  # assemble the total solar and battery inverter power
  solar_kw = np.zeros(len(times), dtype=np.float)
  battery_kw = np.zeros(len(times), dtype=np.float)
#  print ('\nInverter Metadata for', len(inv_keys), 'objects')
  for key, val in meta_i.items():
#    print (key, val['index'], val['units'])
    if key == 'real_power_avg':
      idx_i['INV_P_AVG_IDX'] = val['index']
      idx_i['INV_P_AVG_UNITS'] = val['units']
    elif key == 'reactive_power_avg':
      idx_i['INV_Q_AVG_IDX'] = val['index']
      idx_i['INV_Q_AVG_UNITS'] = val['units']
  if len(inv_keys) > 0:
    data_i = np.empty(shape=(len(inv_keys), len(times), len(lst_i[time_key][inv_keys[0]])), dtype=np.float)
    print ('\nConstructed', data_i.shape, 'NumPy array for Inverters')
    j = 0
    for key in inv_keys:
      i = 0
      for t in times:
        ary = lst_i[str(t)][inv_keys[j]]
        data_i[j, i,:] = ary
        i = i + 1
      j = j + 1
    j = 0
    for key in inv_keys:
      res = dict['inverters'][key]['resource']
      if res == 'solar':
        solar_kw += 0.001 * data_i[j,:,idx_i['INV_P_AVG_IDX']]
      elif res == 'battery':
        battery_kw += 0.001 * data_i[j,:,idx_i['INV_P_AVG_IDX']]
      j = j + 1

  # capacitors and regulators
  lp_c = open (cap_dict_path).read()
  lst_c = json.loads(lp_c)
  lp_r = open (reg_dict_path).read()
  lst_r = json.loads(lp_r)

  idx_c = {}
  data_c = None
  lst_c.pop('StartTime')
  meta_c = lst_c.pop('Metadata')
#  print('\nCapacitor Metadata for', len(cap_keys), 'objects')
  for key, val in meta_c.items():
    if key == 'operation_count':
      idx_c['CAP_COUNT_IDX'] = val['index']
      idx_c['CAP_COUNT_UNITS'] = val['units']
  if len(cap_keys) > 0 and bCollectedRegCapMetrics:
    data_c = np.empty(shape=(len(cap_keys), len(times), len(lst_c[time_key][cap_keys[0]])), dtype=np.float)
    print ('\nConstructed', data_c.shape, 'NumPy array for Capacitors')
    j = 0
    for key in cap_keys:
      i = 0
      for t in times:
        ary = lst_c[str(t)][cap_keys[j]]
        data_c[j, i,:] = ary
        i = i + 1
      j = j + 1
    print ('Total cap switchings =', data_c[:,-1,idx_c['CAP_COUNT_IDX']].sum())

  idx_r = {}
  data_r = None
  lst_r.pop('StartTime')
  meta_r = lst_r.pop('Metadata')
#  print('\nRegulator Metadata for', len(reg_keys), 'objects')
  for key, val in meta_r.items():
    if key == 'operation_count':
      idx_r['REG_COUNT_IDX'] = val['index']
      idx_r['REG_COUNT_UNITS'] = val['units']
  if len(reg_keys) > 0 and bCollectedRegCapMetrics:
    data_r = np.empty(shape=(len(reg_keys), len(times), len(lst_r[time_key][reg_keys[0]])), dtype=np.float)
    print ('\nConstructed', data_r.shape, 'NumPy array for Regulators')
    j = 0
    for key in reg_keys:
      i = 0
      for t in times:
        ary = lst_r[str(t)][reg_keys[j]]
        data_r[j, i,:] = ary
        i = i + 1
      j = j + 1
    print ('Total tap changes =', data_r[:,-1,idx_r['REG_COUNT_IDX']].sum())

  if data_m is not None:
    print ('Total meter bill =',
         '{:.3f}'.format (data_m[:,-1,idx_m['MTR_BILL_IDX']].sum()))

  dict = {}
  dict['hrs'] = hrs
  dict['data_s'] = data_s
  dict['data_m'] = data_m
  dict['data_i'] = data_i
  dict['data_h'] = data_h
  dict['data_c'] = data_c
  dict['data_r'] = data_r
  dict['keys_s'] = fdr_keys
  dict['keys_m'] = mtr_keys
  dict['keys_i'] = inv_keys
  dict['keys_h'] = hse_keys
  dict['keys_c'] = cap_keys
  dict['keys_r'] = reg_keys
  dict['idx_s'] = idx_s
  dict['idx_m'] = idx_m
  dict['idx_i'] = idx_i
  dict['idx_h'] = idx_h
  dict['idx_c'] = idx_c
  dict['idx_r'] = idx_r
  dict['solar_kw'] = solar_kw
  dict['battery_kw'] = battery_kw
  dict['subname'] = sub_key
  return dict

def plot_gld (dict, save_file=None, save_only=False):
  # the feederGenerator now inserts metrics_collector objects on capacitors and regulators
  bCollectedRegCapMetrics = True 

  hrs = dict['hrs']
  data_s = dict['data_s']
  data_m = dict['data_m']
  data_i = dict['data_i']
  data_h = dict['data_h']
  data_c = dict['data_c']
  data_r = dict['data_r']
  keys_s = dict['keys_s']
  keys_m = dict['keys_m']
  keys_i = dict['keys_i']
  keys_h = dict['keys_h']
  keys_c = dict['keys_c']
  keys_r = dict['keys_r']
  idx_s = dict['idx_s']
  idx_m = dict['idx_m']
  idx_i = dict['idx_i']
  idx_h = dict['idx_h']
  idx_c = dict['idx_c']
  idx_r = dict['idx_r']
  solar_kw = dict['solar_kw']
  battery_kw = dict['battery_kw']

  # display a plot
  fig, ax = plt.subplots(2, 5, sharex = 'col')

  if len(keys_h) > 0:
    total1 = (data_h[:,:,idx_h['HSE_TOTAL_AVG_IDX']]).squeeze()
    total2 = total1.sum(axis=0)
    hvac1 = (data_h[:,:,idx_h['HSE_HVAC_AVG_IDX']]).squeeze()
    hvac2 = hvac1.sum(axis=0)
    wh1 = (data_h[:,:,idx_h['HSE_WH_AVG_IDX']]).squeeze()
    wh2 = wh1.sum(axis=0)
  ax[0,0].plot(hrs, 0.001 * data_s[0,:,idx_s['SUB_POWER_IDX']], color='blue', label='Total')
  ax[0,0].plot(hrs, 0.001 * data_s[0,:,idx_s['SUB_LOSSES_IDX']], color='red', label='Losses')
  if len(keys_h) > 0:
    ax[0,0].plot(hrs, total2, color='green', label='Houses')
    ax[0,0].plot(hrs, hvac2, color='magenta', label='HVAC')
    ax[0,0].plot(hrs, wh2, color='orange', label='WH')
  ax[0,0].set_ylabel('kW')
  ax[0,0].set_title ('Substation Real Power at ' + dict['subname'])
  ax[0,0].legend(loc='best')

  #vabase = dict['inverters'][inv_keys[0]]['rated_W']
  #print ('Inverter base power =', vabase)
  #ax[0,1].plot(hrs, data_i[0,:,INV_P_AVG_IDX] / vabase, color='blue', label='Real')
  #ax[0,1].plot(hrs, data_i[0,:,INV_Q_AVG_IDX] / vabase, color='red', label='Reactive')
  #ax[0,1].set_ylabel('perunit')
  #ax[0,1].set_title ('Inverter Power at ' + inv_keys[0])
  #ax[0,1].legend(loc='best')

  #ax[0,1].plot(hrs, data_m[0,:,MTR_VOLTUNB_MAX_IDX], color='red', label='Max')
  #ax[0,1].set_ylabel('perunit')
  #ax[0,1].set_title ('Voltage Unbalance at ' + mtr_keys[0])

  if len(keys_h) > 0:
    avg1 = (data_h[:,:,idx_h['HSE_AIR_AVG_IDX']]).squeeze()
    avg2 = avg1.mean(axis=0)
    min1 = (data_h[:,:,idx_h['HSE_AIR_MIN_IDX']]).squeeze()
    min2 = min1.min(axis=0)
    max1 = (data_h[:,:,idx_h['HSE_AIR_MAX_IDX']]).squeeze()
    max2 = max1.max(axis=0)
    ax[0,1].plot(hrs, max2, color='blue', label='Max')
    ax[0,1].plot(hrs, min2, color='red', label='Min')
    ax[0,1].plot(hrs, avg2, color='green', label='Avg')
    ax[0,1].set_ylabel('degF')
    ax[0,1].set_title ('Temperature over {:d} Houses'.format(len(keys_h)))
    ax[0,1].legend(loc='best')
  else:
    ax[0,1].set_title ('No Houses')

  if len(keys_m) > 0:
    if len(keys_m) > 1:
      vavg = (data_m[:,:,idx_m['MTR_VOLT_AVG_IDX']]).squeeze().mean(axis=0)
      vmin = (data_m[:,:,idx_m['MTR_VOLT_MIN_IDX']]).squeeze().min(axis=0)
      vmax = (data_m[:,:,idx_m['MTR_VOLT_MAX_IDX']]).squeeze().max(axis=0)
      ax[1,0].plot(hrs, vmax, color='blue', label='Max')
      ax[1,0].plot(hrs, vmin, color='red', label='Min')
      ax[1,0].plot(hrs, vavg, color='green', label='Avg')
      ax[1,0].set_title ('Voltage over {:d} Meters'.format(len(keys_m)))
      ax[1,0].legend(loc='best')
    else:
      ax[1,0].plot(hrs, data_m[0,:,idx_m['MTR_VOLT_AVG_IDX']], color='blue')
      ax[1,0].set_title ('Voltage at ' + keys_m[0])
    ax[1,0].set_xlabel('Hours')
    ax[1,0].set_ylabel('%')
  else:
    ax[1,0].set_title ('No Billing Meter Voltages')

  if len(keys_h) > 0:
    ax[1,1].plot(hrs, data_h[0,:,idx_h['HSE_AIR_AVG_IDX']], color='blue', label='Mean')
    ax[1,1].plot(hrs, data_h[0,:,idx_h['HSE_AIR_MIN_IDX']], color='red', label='Min')
    ax[1,1].plot(hrs, data_h[0,:,idx_h['HSE_AIR_MAX_IDX']], color='green', label='Max')
    ax[1,1].plot(hrs, data_h[0,:,idx_h['HSE_AIR_SETC_IDX']], color='magenta', label='SetC')
    ax[1,1].plot(hrs, data_h[0,:,idx_h['HSE_AIR_SETH_IDX']], color='orange', label='SetH')
    ax[1,1].set_xlabel('Hours')
    ax[1,1].set_ylabel(idx_h['HSE_AIR_AVG_UNITS'])
    ax[1,1].set_title ('House Air at ' + keys_h[0])
    ax[1,1].legend(loc='best')
  else:
    ax[1,1].set_title ('No Houses')

  ax[0,2].plot(hrs, solar_kw, color='blue', label='Solar')
  ax[0,2].plot(hrs, battery_kw, color='red', label='Battery')
  ax[0,2].set_xlabel('Hours')
  ax[0,2].set_ylabel('kW')
  ax[0,2].set_title ('Total Inverter Power')
  ax[0,2].legend(loc='best')

  if len(keys_m) > 0:
    ax[1,2].plot(hrs, data_m[:,:,idx_m['MTR_BILL_IDX']].sum(axis=0), color='blue')
    ax[1,2].set_xlabel('Hours')
    ax[1,2].set_ylabel(idx_m['MTR_BILL_UNITS'])
    ax[1,2].set_title ('Total Meter Bill')
  else:
    ax[1,2].set_title ('No Billing Meters')

  if len(keys_c) > 0 and bCollectedRegCapMetrics:
    ax[0,3].plot(hrs, data_c[:,:,idx_c['CAP_COUNT_IDX']].sum(axis=0), color='blue', label='Total')
    ax[0,3].set_ylabel('')
    ax[0,3].set_title ('Capacitor Switchings')
    ax[0,3].legend(loc='best')
  else:
    ax[0,3].set_title ('No Capacitors')

  if len(keys_r) > 0 and bCollectedRegCapMetrics:
    ax[1,3].plot(hrs, data_r[:,:,idx_r['REG_COUNT_IDX']].sum(axis=0), color='blue', label='Total')
#   ax[1,3].plot(hrs, data_r[0,:,idx_r['REG_COUNT_IDX']], color='blue', label=reg_keys[0])
#   ax[1,3].plot(hrs, data_r[1,:,idx_r['REG_COUNT_IDX']], color='red', label=reg_keys[1])
#   ax[1,3].plot(hrs, data_r[2,:,idx_r['REG_COUNT_IDX']], color='green', label=reg_keys[2])
#   ax[1,3].plot(hrs, data_r[3,:,idx_r['REG_COUNT_IDX']], color='magenta', label=reg_keys[3])
    ax[1,3].set_xlabel('Hours')
    ax[1,3].set_ylabel('')
    ax[1,3].set_title ('Regulator Tap Changes')
    ax[1,3].legend(loc='best')
  else:
    ax[1,3].set_title ('No Regulators')

  if len(keys_m) > 1:
    ax[0,4].plot(hrs, (data_m[:,:,idx_m['MTR_AHI_COUNT_IDX']]).squeeze().sum(axis=0), color='blue', label='Range A Hi')
    ax[0,4].plot(hrs, (data_m[:,:,idx_m['MTR_BHI_COUNT_IDX']]).squeeze().sum(axis=0), color='cyan', label='Range B Hi')
    ax[0,4].plot(hrs, (data_m[:,:,idx_m['MTR_ALO_COUNT_IDX']]).squeeze().sum(axis=0), color='green', label='Range A Lo')
    ax[0,4].plot(hrs, (data_m[:,:,idx_m['MTR_BLO_COUNT_IDX']]).squeeze().sum(axis=0), color='magenta', label='Range B Lo')
    ax[0,4].plot(hrs, (data_m[:,:,idx_m['MTR_OUT_COUNT_IDX']]).squeeze().sum(axis=0), color='red', label='No Voltage')
    ax[0,4].set_ylabel('')
    ax[0,4].set_title ('Voltage Violation Counts')
    ax[0,4].legend(loc='best')

    ax[1,4].plot(hrs, (data_m[:,:,idx_m['MTR_AHI_DURATION_IDX']]).squeeze().sum(axis=0), color='blue', label='Range A Hi')
    ax[1,4].plot(hrs, (data_m[:,:,idx_m['MTR_BHI_DURATION_IDX']]).squeeze().sum(axis=0), color='cyan', label='Range B Hi')
    ax[1,4].plot(hrs, (data_m[:,:,idx_m['MTR_ALO_DURATION_IDX']]).squeeze().sum(axis=0), color='green', label='Range A Lo')
    ax[1,4].plot(hrs, (data_m[:,:,idx_m['MTR_BLO_DURATION_IDX']]).squeeze().sum(axis=0), color='magenta', label='Range B Lo')
    ax[1,4].plot(hrs, (data_m[:,:,idx_m['MTR_OUT_DURATION_IDX']]).squeeze().sum(axis=0), color='red', label='No Voltage')
    ax[1,3].set_xlabel('Hours')
    ax[1,4].set_ylabel('Seconds')
    ax[1,4].set_title ('Voltage Violation Durations')
    ax[1,4].legend(loc='best')
  elif len(keys_m) > 0:
    ax[0,4].plot(hrs, data_m[0,:,idx_m['MTR_AHI_COUNT_IDX']], color='blue', label='Range A Hi')
    ax[0,4].plot(hrs, data_m[0,:,idx_m['MTR_BHI_COUNT_IDX']], color='cyan', label='Range B Hi')
    ax[0,4].plot(hrs, data_m[0,:,idx_m['MTR_ALO_COUNT_IDX']], color='green', label='Range A Lo')
    ax[0,4].plot(hrs, data_m[0,:,idx_m['MTR_BLO_COUNT_IDX']], color='magenta', label='Range B Lo')
    ax[0,4].plot(hrs, data_m[0,:,idx_m['MTR_OUT_COUNT_IDX']], color='red', label='No Voltage')
    ax[0,4].set_ylabel('')
    ax[0,4].set_title ('Voltage Violation Counts at ' + keys_m[0])
    ax[0,4].legend(loc='best')

    ax[1,4].plot(hrs, data_m[0,:,idx_m['MTR_AHI_DURATION_IDX']], color='blue', label='Range A Hi')
    ax[1,4].plot(hrs, data_m[0,:,idx_m['MTR_BHI_DURATION_IDX']], color='cyan', label='Range B Hi')
    ax[1,4].plot(hrs, data_m[0,:,idx_m['MTR_ALO_DURATION_IDX']], color='green', label='Range A Lo')
    ax[1,4].plot(hrs, data_m[0,:,idx_m['MTR_BLO_DURATION_IDX']], color='magenta', label='Range B Lo')
    ax[1,4].plot(hrs, data_m[0,:,idx_m['MTR_OUT_DURATION_IDX']], color='red', label='No Voltage')
    ax[1,3].set_xlabel('Hours')
    ax[1,4].set_ylabel('Seconds')
    ax[1,4].set_title ('Voltage Violation Durations ' + keys_m[0])
    ax[1,4].legend(loc='best')
  else:
    ax[0,4].set_title ('No Voltage Monitoring')
    ax[1,4].set_title ('No Voltage Monitoring')

  if save_file is not None:
    plt.savefig(save_file)
  if not save_only:
    plt.show()

def process_gld(nameroot, dictname = '', save_file=None, save_only=False):
  ''' Plots a summary/sample of power, air temperature and voltage

  This function reads *substation_nameroot_metrics.json*,  
  *billing_meter_nameroot_metrics.json* and
  *house_nameroot_metrics.json* for the data;
  it reads *nameroot_glm_dict.json* for the metadata.  
  These must all exist in the current working directory.  
  Makes one graph with 4 subplots:
  
  1. Substation real power and losses
  2. Average air temperature over all houses
  3. Min/Max line-to-neutral voltage and Min/Max line-to-line voltage at the first billing meter
  4. Min, Max and Average air temperature at the first house 

  Args:
    nameroot (str): name of the TESP case, not necessarily the same as the GLM case, without the extension
    dictname (str): metafile name (with json extension) for a different GLM dictionary, if it's not *nameroot_glm_dict.json*. Defaults to empty.
    save_file (str): name of a file to save plot, should include the *png* or *pdf* extension to determine type.
    save_only (Boolean): set True with *save_file* to skip the display of the plot. Otherwise, script waits for user keypress.
  '''
  path = os.getcwd()
  dict = read_gld_metrics (path, nameroot, dictname)
<<<<<<< HEAD
  plot_gld(dict, save_file, save_only)
=======
  plot_gld (dict, save_file, save_only)
>>>>>>> b0564b2e
<|MERGE_RESOLUTION|>--- conflicted
+++ resolved
@@ -604,8 +604,4 @@
   '''
   path = os.getcwd()
   dict = read_gld_metrics (path, nameroot, dictname)
-<<<<<<< HEAD
   plot_gld(dict, save_file, save_only)
-=======
-  plot_gld (dict, save_file, save_only)
->>>>>>> b0564b2e
