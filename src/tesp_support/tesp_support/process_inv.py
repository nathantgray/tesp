# Copyright (C) 2017-2019 Battelle Memorial Institute
# file: process_inv.py
"""Functions to plot inverter and volt-var data from GridLAB-D, for NIST TE Challenge 2

Public Functions:
    :process_inv: Reads the data and metadata, then makes the plots.  

"""
import json
import sys
import numpy as np
from os import path
import logging
try:
  import matplotlib as mpl
  import matplotlib.pyplot as plt
except:
  pass

<<<<<<< HEAD
# Setting up logging
logger = logging.getLogger(__name__)

def process_inv(nameroot, dictname = ''):
=======
def process_inv(nameroot, dictname = '', save_file=None, save_only=False):
>>>>>>> 48d40b42
  """ Plots inverter and volt-var data for the NIST TE Challenge 2 / IEEE 8500 examples

  This function reads *substation_nameroot_metrics.json*,  
  *billing_meter_nameroot_metrics.json*,
  *capacitor_nameroot_metrics.json*,
  *regulator_nameroot_metrics.json*,
  *house_nameroot_metrics.json* and
  *inverter_nameroot_metrics.json* for the data;
  it reads *nameroot_glm_dict.json* for the metadata.
  If possible, it reads *precool_nameroot_metrics.json* for temperature deviation.  
  These must all exist in the current working directory.  
  One graph is generated with 10 subplots:
  
  1. Average P and Q over all inverters
  2. Min, Max and Average line-neutral voltage over all billing meters
  3. Average air temperature over all houses
  4. Average temperature deviations from the setpoint over all houses
  5. Total of ANSI C84 A and B range violation counts, summing over all billing meters
  6. Total of ANSI C84 A and B range violation durations, summing over all billing meters
  7. Substation total power, losses, house power, house HVAC power and house waterheater power
  8. The accumulated bill, summed over all billing meters
  9. The accumulated capacitor switching counts for each of 4 capacitor banks, if found, as in the IEEE 8500 case
  10. The accumulated regulator counts for each of 4 voltage regulators, if found, as in the IEEE 8500 case

  Args:
    nameroot (str): name of the TESP case, not necessarily the same as the GLM case, without the extension
    dictname (str): metafile name (with json extension) for a different GLM dictionary, if it's not *nameroot_glm_dict.json*. Defaults to empty.
    save_file (str): name of a file to save plot, should include the *png* or *pdf* extension to determine type.
    save_only (Boolean): set True with *save_file* to skip the display of the plot. Otherwise, script waits for user keypress.
  """
  # first, read and print a dictionary of all the monitored GridLAB-D objects
  if len (dictname) > 0:
    try:
      lp = open (dictname).read()
    except:
      logger.error(f'Unable to open inverter dictionary {dictname}')
  else:
      inv_dict_path = path.join(nameroot, "_glm_dict.json")
      try:
        lp = open().read()
      except:
        logger.error(f'Unable to open inverter dictionary {dictname}')
  dict = json.loads(lp)
  sub_keys = list(dict['feeders'].keys())
  sub_keys.sort()
  inv_keys = list(dict['inverters'].keys())
  inv_keys.sort()
  hse_keys = list(dict['houses'].keys())
  hse_keys.sort()
  mtr_keys = list(dict['billingmeters'].keys())
  mtr_keys.sort()
  cap_keys = list(dict['capacitors'].keys())
  cap_keys.sort()
  reg_keys = list(dict['regulators'].keys())
  reg_keys.sort()
  xfMVA = dict['transformer_MVA']
  bulkBus = dict['bulkpower_bus']
  #print ("\n\nFile", nameroot, "has substation", sub_keys[0], "at bulk system bus", bulkBus, "with", xfMVA, "MVA transformer")
  #print("\nFeeder Dictionary:")
  #for key in sub_keys:
  # row = dict['feeders'][key]
  # print (key, "has", row['house_count'], "houses and", row['inverter_count'], "inverters")
  #print("\nBilling Meter Dictionary:")
  #for key in mtr_keys:
  # row = dict['billingmeters'][key]
  # print (key, "on phase", row['phases'], "of", row['feeder_id'], "with", row['children'])
  #print("\nHouse Dictionary:")
  #for key in hse_keys:
  # row = dict['houses'][key]
  # print (key, "on", row['billingmeter_id'], "has", row['sqft'], "sqft", row['cooling'], "cooling", row['heating'], "heating", row['wh_gallons'], "gal WH")
  # # row['feeder_id'] is also available
  #print("\nInverter Dictionary:")
  #for key in inv_keys:
  # row = dict['inverters'][key]
  # print (key, "on", row['billingmeter_id'], "has", row['rated_W'], "W", row['resource'], "resource")
  # # row['feeder_id'] is also available

  # parse the substation metrics file first; there should just be one entity per time sample
  # each metrics file should have matching time points
  lp_s = open ("substation_" + nameroot + "_metrics.json").read()
  lst_s = json.loads(lp_s)
  print ("\nMetrics data starting", lst_s['StartTime'])

  # make a sorted list of the sample times in hours
  lst_s.pop('StartTime')
  meta_s = lst_s.pop('Metadata')
  times = list(map(int,list(lst_s.keys())))
  times.sort()
  print ("There are", len (times), "sample times at", times[1] - times[0], "second intervals")
  hrs = np.array(times, dtype=np.float)
  denom = 3600.0
  hrs /= denom

  time_key = str(times[0])

  # parse the substation metadata for 2 things of specific interest
  #print ("\nSubstation Metadata for", len(lst_s[time_key]), "objects")
  for key, val in meta_s.items():
  # print (key, val['index'], val['units'])
    if key == 'real_power_avg':
      SUB_POWER_IDX = val['index']
      SUB_POWER_UNITS = val['units']
    elif key == 'real_power_losses_avg':
      SUB_LOSSES_IDX = val['index']
      SUB_LOSSES_UNITS = val['units']

  # create a NumPy array of all metrics for the substation
  data_s = np.empty(shape=(len(sub_keys), len(times), len(lst_s[time_key][sub_keys[0]])), dtype=np.float)
  #print ("\nConstructed", data_s.shape, "NumPy array for Substations")
  j = 0
  for key in sub_keys:
    i = 0
    for t in times:
      ary = lst_s[str(t)][sub_keys[j]]
      data_s[j, i,:] = ary
      i = i + 1
    j = j + 1

  # read the other JSON files; their times (hrs) should be the same
  lp_h = open ("house_" + nameroot + "_metrics.json").read()
  lst_h = json.loads(lp_h)
  lp_m = open ("billing_meter_" + nameroot + "_metrics.json").read()
  lst_m = json.loads(lp_m)
  lp_i = open ("inverter_" + nameroot + "_metrics.json").read()
  lst_i = json.loads(lp_i)
  lp_c = open ("capacitor_" + nameroot + "_metrics.json").read()
  lst_c = json.loads(lp_c)
  lp_r = open ("regulator_" + nameroot + "_metrics.json").read()
  lst_r = json.loads(lp_r)

  # houses
  lst_h.pop('StartTime')
  meta_h = lst_h.pop('Metadata')
  #print("\nHouse Metadata for", len(lst_h[time_key]), "objects")
  for key, val in meta_h.items():
  # print (key, val['index'], val['units'])
    if key == 'air_temperature_max':
      HSE_AIR_MAX_IDX = val['index']
      HSE_AIR_MAX_UNITS = val['units']
    elif key == 'air_temperature_min':
      HSE_AIR_MIN_IDX = val['index']
      HSE_AIR_MIN_UNITS = val['units']
    elif key == 'air_temperature_avg':
      HSE_AIR_AVG_IDX = val['index']
      HSE_AIR_AVG_UNITS = val['units']
    elif key == 'air_temperature_median':
      HSE_AIR_MED_IDX = val['index']
      HSE_AIR_MED_UNITS = val['units']
    elif key == 'total_load_avg':
      HSE_TOTAL_AVG_IDX = val['index']
      HSE_TOTAL_AVG_UNITS = val['units']
    elif key == 'hvac_load_avg':
      HSE_HVAC_AVG_IDX = val['index']
      HSE_HVAC_AVG_UNITS = val['units']
    elif key == 'waterheater_load_avg':
      HSE_WH_AVG_IDX = val['index']
      HSE_WH_AVG_UNITS = val['units']

  data_h = np.empty(shape=(len(hse_keys), len(times), len(lst_h[time_key][hse_keys[0]])), dtype=np.float)
  #print ("\nConstructed", data_h.shape, "NumPy array for Houses")
  j = 0
  for key in hse_keys:
    i = 0
    for t in times:
      ary = lst_h[str(t)][hse_keys[j]]
      data_h[j, i,:] = ary
      i = i + 1
    j = j + 1

  # Billing Meters 
  lst_m.pop('StartTime')
  meta_m = lst_m.pop('Metadata')
  #print("\nBilling Meter Metadata for", len(lst_m[time_key]), "objects")
  for key, val in meta_m.items():
  # print (key, val['index'], val['units'])
    if key == 'voltage_max':
      MTR_VOLT_MAX_IDX = val['index']
      MTR_VOLT_MAX_UNITS = val['units']
    elif key == 'voltage_min':
      MTR_VOLT_MIN_IDX = val['index']
      MTR_VOLT_MIN_UNITS = val['units']
    elif key == 'voltage_avg':
      MTR_VOLT_AVG_IDX = val['index']
      MTR_VOLT_AVG_UNITS = val['units']
    elif key == 'voltage12_max':
      MTR_VOLT12_MAX_IDX = val['index']
      MTR_VOLT12_MAX_UNITS = val['units']
    elif key == 'voltage12_min':
      MTR_VOLT12_MIN_IDX = val['index']
      MTR_VOLT12_MIN_UNITS = val['units']
    elif key == 'voltage_unbalance_max':
      MTR_VOLTUNB_MAX_IDX = val['index']
      MTR_VOLTUNB_MAX_UNITS = val['units']
    elif key == 'real_energy':
      ENERGY_IDX = val['index']
    elif key == 'bill':
      MTR_BILL_IDX = val['index']
      MTR_BILL_UNITS = val['units']
    elif key == 'above_RangeA_Count':
      MTR_AHI_COUNT_IDX = val['index']
    elif key == 'above_RangeB_Count':
      MTR_BHI_COUNT_IDX = val['index']
    elif key == 'below_RangeA_Count':
      MTR_ALO_COUNT_IDX = val['index']
    elif key == 'below_RangeB_Count':
      MTR_BLO_COUNT_IDX = val['index']
    elif key == 'below_10_percent_NormVol_Count':
      MTR_OUT_COUNT_IDX = val['index']
    elif key == 'above_RangeA_Duration':
      MTR_AHI_DURATION_IDX = val['index']
    elif key == 'above_RangeB_Duration':
      MTR_BHI_DURATION_IDX = val['index']
    elif key == 'below_RangeA_Duration':
      MTR_ALO_DURATION_IDX = val['index']
    elif key == 'below_RangeB_Duration':
      MTR_BLO_DURATION_IDX = val['index']
    elif key == 'below_10_percent_NormVol_Duration':
      MTR_OUT_DURATION_IDX = val['index']

  data_m = np.empty(shape=(len(mtr_keys), len(times), len(lst_m[time_key][mtr_keys[0]])), dtype=np.float)
  #print ("\nConstructed", data_m.shape, "NumPy array for Meters")
  j = 0
  for key in mtr_keys:
    i = 0
    for t in times:
      ary = lst_m[str(t)][mtr_keys[j]]
      data_m[j, i,:] = ary
      i = i + 1
    j = j + 1

  # Inverters 
  lst_i.pop('StartTime')
  meta_i = lst_i.pop('Metadata')
  #print("\nInverter Metadata for", len(lst_i[time_key]), "objects")
  for key, val in meta_i.items():
  # print (key, val['index'], val['units'])
    if key == 'real_power_avg':
      INV_P_AVG_IDX = val['index']
      INV_P_AVG_UNITS = val['units']
    elif key == 'reactive_power_avg':
      INV_Q_AVG_IDX = val['index']
      INV_Q_AVG_UNITS = val['units']

  data_i = np.empty(shape=(len(inv_keys), len(times), len(lst_i[time_key][inv_keys[0]])), dtype=np.float)
  print ("\nConstructed", data_i.shape, "NumPy array for Inverters")
  j = 0
  for key in inv_keys:
    i = 0
    for t in times:
      ary = lst_i[str(t)][inv_keys[j]]
      data_i[j, i,:] = ary
      i = i + 1
    j = j + 1

  # Precooling: won't necessarily have the same times?
  fname_p = 'precool_' + nameroot + '_metrics.json'
  have_precool = False
  if path.exists(fname_p):
    have_precool = True
    lp_p = open (fname_p).read()
    lst_p = json.loads(lp_p)
    lst_p.pop('StartTime')
    meta_p = lst_p.pop('Metadata')
    times_p = list(map(int,list(lst_p.keys())))
    times_p.sort()
    print ("There are", len (times_p), "agent sample times at", times_p[1] - times_p[0], "second intervals")
    hrs_p = np.array(times_p, dtype=np.float)
    denom = 3600.0
    hrs_p /= denom
    time_p_key = str(times_p[0])
    for key, val in meta_p.items():
      if key == 'temperature_deviation_avg':
        TEMPDEV_AVG_IDX = val['index']
        TEMPDEV_AVG_UNITS = val['units']
      elif key == 'temperature_deviation_min':
        TEMPDEV_MIN_IDX = val['index']
        TEMPDEV_MIN_UNITS = val['units']
      elif key == 'temperature_deviation_max':
        TEMPDEV_MAX_IDX = val['index']
        TEMPDEV_MAX_UNITS = val['units']
    data_p = np.empty(shape=(1, len(times_p), len(lst_p[time_p_key])), dtype=np.float)
    print ("\nConstructed", data_p.shape, "NumPy array for Agents")
    for i, t in enumerate (times_p):
      ary = lst_p[str(t)]
      data_p[0, i,:] = ary

  have_caps = False
  have_regs = False

  # Capacitors
  if len(cap_keys) > 0:
    have_caps = True
    lst_c.pop('StartTime')
    meta_c = lst_c.pop('Metadata')
#    print("\nCapacitor Metadata for", len(lst_c[time_key]), "objects")
    for key, val in meta_c.items():
      if key == 'operation_count':
        CAP_COUNT_IDX = val['index']
        CAP_COUNT_UNITS = val['units']
    data_c = np.empty(shape=(len(cap_keys), len(times), len(lst_c[time_key][cap_keys[0]])), dtype=np.float)
    print ("\nConstructed", data_c.shape, "NumPy array for Capacitors")
    j = 0
    for key in cap_keys:
      i = 0
      for t in times:
        ary = lst_c[str(t)][cap_keys[j]]
        data_c[j, i,:] = ary
        i = i + 1
      j = j + 1

  # Regulators
  if len(reg_keys) > 0:
    have_regs = True
    lst_r.pop('StartTime')
    meta_r = lst_r.pop('Metadata')
#    print("\nRegulator Metadata for", len(lst_r[time_key]), "objects")
    for key, val in meta_r.items():
      if key == 'operation_count':
        REG_COUNT_IDX = val['index']
        REG_COUNT_UNITS = val['units']
    data_r = np.empty(shape=(len(reg_keys), len(times), len(lst_r[time_key][reg_keys[0]])), dtype=np.float)
    print ("\nConstructed", data_r.shape, "NumPy array for Regulators")
    j = 0
    for key in reg_keys:
      i = 0
      for t in times:
        ary = lst_r[str(t)][reg_keys[j]]
        data_r[j, i,:] = ary
        i = i + 1
      j = j + 1

  ## assemble the total solar and battery inverter power
  j = 0
  solar_kw = np.zeros(len(times), dtype=np.float)
  battery_kw = np.zeros(len(times), dtype=np.float)
  for key in inv_keys:
    res = dict['inverters'][key]['resource']
    if res == 'solar':
      solar_kw += 0.001 * data_i[j,:,INV_P_AVG_IDX]
    elif res == 'battery':
      battery_kw += 0.001 * data_i[j,:,INV_P_AVG_IDX]
    j = j + 1

  hour1 = 4.0
  ihour1 = 0
  ihour1_p = 0
  for i in range(0, len(hrs)):
    if hrs[i] > hour1:
      ihour1 = i
      break

  if have_precool:
    for i in range(0, len(hrs_p)):
      if hrs_p[i] > hour1:
        ihour1_p = i
        break

  # display some averages
  print ("Maximum feeder power =", '{:.2f}'.format(0.001*data_s[0,:,SUB_POWER_IDX].max()), 'kW')
  print ("Average feeder power =", '{:.2f}'.format(0.001*data_s[0,:,SUB_POWER_IDX].mean()), 'kW')
  print ("Average feeder losses =", '{:.2f}'.format(0.001*data_s[0,:,SUB_LOSSES_IDX].mean()), 'kW')
  print ('Average all house temperatures Noon-8 pm day 1:', '{:.2f}'.format(data_h[:,144:240,HSE_AIR_AVG_IDX].mean()))
  #print ('Average all house temperatures Noon-8 pm day 2:', '{:.2f}'.format(data_h[:,432:528,HSE_AIR_AVG_IDX].mean()))
  print ("Average inverter P =", '{:.2f}'.format(data_i[:,:,INV_P_AVG_IDX].mean()), INV_P_AVG_UNITS)
  print ("Average inverter Q =", '{:.2f}'.format(data_i[:,:,INV_Q_AVG_IDX].mean()), INV_Q_AVG_UNITS)
  print ("A Range Hi Duration =", '{:.2f}'.format(data_m[:,:,MTR_AHI_DURATION_IDX].sum() / 3600.0), 
         "count =", '{:.2f}'.format(data_m[:,:,MTR_AHI_COUNT_IDX].sum()))
  print ("A Range Lo Duration =", '{:.2f}'.format(data_m[:,:,MTR_ALO_DURATION_IDX].sum() / 3600.0), 
         "count =", '{:.2f}'.format(data_m[:,:,MTR_ALO_COUNT_IDX].sum()))
  print ("B Range Hi Duration =", '{:.2f}'.format(data_m[:,:,MTR_BHI_DURATION_IDX].sum() / 3600.0), 
         "count =", '{:.2f}'.format(data_m[:,:,MTR_BHI_COUNT_IDX].sum()))
  print ("B Range Lo Duration =", '{:.2f}'.format(data_m[:,:,MTR_BLO_DURATION_IDX].sum() / 3600.0), 
         "count =", '{:.2f}'.format(data_m[:,:,MTR_BLO_COUNT_IDX].sum()))
  print ("Zero-Volts Duration =", '{:.2f}'.format(data_m[:,:,MTR_OUT_DURATION_IDX].sum() / 3600.0), 
         "count =", '{:.2f}'.format(data_m[:,:,MTR_OUT_COUNT_IDX].sum()))
  if have_caps:
    print ("Total cap switchings =", '{:.2f}'.format(data_c[:,-1,CAP_COUNT_IDX].sum()))
  if have_regs:
    print ("Total tap changes =", '{:.2f}'.format(data_r[:,-1,REG_COUNT_IDX].sum()))

  final_bill = np.empty(shape=(len(times)), dtype=np.float)
  final_bill[0] = 0.0
  for i in range (1, len(hrs)):
    if hrs[i] > 15.0 and hrs[i] <= 19.0:
      price = 0.15
    else:
      price = 0.11
    kwh = 0.001 * data_m[:,i,ENERGY_IDX].sum()
#    print ('adding', kwh, 'at', price)
    final_bill[i] = final_bill[i-1] + price * kwh

  monthly_fee = 10.0  # the fixed charge from TEPCO used in NIST TE Challenge; not te30
  total_monthly = monthly_fee * len(mtr_keys)
  print ('Total Fixed Montly={:.2f}'.format (total_monthly))

  print ("Initial meter bill =", '{:.2f}'.format(data_m[:,-1,MTR_BILL_IDX].sum() - total_monthly))
  print ("Final meter bill =", '{:.2f}'.format(final_bill[-1]))
  if have_precool:
    print ("Average Temperature Deviation =", '{:.2f}'.format(data_p[:,:,TEMPDEV_AVG_IDX].mean()))

  print ('Summarizing from', hour1, 'hours to begin at indices', ihour1, ihour1_p)
  print ("Interval A Range Hi Duration =", '{:.2f}'.format(data_m[:,ihour1:-1,MTR_AHI_DURATION_IDX].sum() / 3600.0))
  print ("Interval A Range Lo Duration =", '{:.2f}'.format(data_m[:,ihour1:-1,MTR_ALO_DURATION_IDX].sum() / 3600.0))
  print ("Interval B Range Hi Duration =", '{:.2f}'.format(data_m[:,ihour1:-1,MTR_BHI_DURATION_IDX].sum() / 3600.0))
  print ("Interval B Range Lo Duration =", '{:.2f}'.format(data_m[:,ihour1:-1,MTR_BLO_DURATION_IDX].sum() / 3600.0)) 
  if have_precool:
    print ("Interval Average Temperature Deviation =", '{:.2f}'.format(data_p[:,ihour1_p:-1,TEMPDEV_AVG_IDX].mean()))
  if have_caps:
    print ("Interval Cap Switchings =", '{:.2f}'.format(data_c[:,-1,CAP_COUNT_IDX].sum() - data_c[:,ihour1,CAP_COUNT_IDX].sum()))
  if have_regs:
    print ("Interval Tap Changes =", '{:.2f}'.format(data_r[:,-1,REG_COUNT_IDX].sum() - data_r[:,ihour1,REG_COUNT_IDX].sum()))


  # create summary arrays
  total1 = (data_h[:,:,HSE_TOTAL_AVG_IDX]).squeeze()
  total2 = total1.sum(axis=0)
  hvac1 = (data_h[:,:,HSE_HVAC_AVG_IDX]).squeeze()
  hvac2 = hvac1.sum(axis=0)
  wh1 = (data_h[:,:,HSE_WH_AVG_IDX]).squeeze()
  wh2 = wh1.sum(axis=0)
  subkw = 0.001 * data_s[0,:,SUB_POWER_IDX]
  losskw = 0.001 * data_s[0,:,SUB_LOSSES_IDX]
  pavg1 = (data_i[:,:,INV_P_AVG_IDX]).squeeze()
  pavg2 = 0.001 * pavg1.mean(axis=0)
  qavg1 = (data_i[:,:,INV_Q_AVG_IDX]).squeeze()
  qavg2 = 0.001 * qavg1.mean(axis=0)
  tavg1 = (data_h[:,:,HSE_AIR_AVG_IDX]).squeeze()
  tavg2 = tavg1.mean(axis=0)

  vavg = np.zeros(shape=(len(times)), dtype=np.float)
  vmin = np.full(shape=(len(times)), fill_value=1000.0, dtype=np.float)
  vmax = np.zeros(shape=(len(times)), dtype=np.float)
  for i, mtr in enumerate(mtr_keys):
    vbase = dict['billingmeters'][mtr]['vln']
    vscale = 100.0 / vbase
    vavg += vscale * data_m[i,:,MTR_VOLT_AVG_IDX]
    vmin = np.minimum (vmin, vscale * data_m[i,:,MTR_VOLT_MIN_IDX])
    vmax = np.maximum (vmax, vscale * data_m[i,:,MTR_VOLT_MAX_IDX])
  vavg /= float (len(mtr_keys))

  # display a plot

  tmin = 0.0
  tmax = 24.0
  xticks = [0,4,8,12,16,20,24]

  SMALL_SIZE = 10
  MEDIUM_SIZE = 12
  BIGGER_SIZE = 14

  plt.rc('font', size=SMALL_SIZE)          # controls default text sizes
  plt.rc('axes', titlesize=SMALL_SIZE)     # fontsize of the axes title
  plt.rc('axes', labelsize=SMALL_SIZE)    # fontsize of the x and y labels
  plt.rc('xtick', labelsize=SMALL_SIZE)    # fontsize of the tick labels
  plt.rc('ytick', labelsize=SMALL_SIZE)    # fontsize of the tick labels
  plt.rc('legend', fontsize=SMALL_SIZE)    # legend fontsize
  plt.rc('figure', titlesize=SMALL_SIZE)  # fontsize of the figure title

  if have_caps or have_regs:
    fig, ax = plt.subplots(2, 5, sharex = 'col', figsize=(14,7))
  else:
    fig, ax = plt.subplots(2, 4, sharex = 'col', figsize=(14,6))

  ax[0,0].plot(hrs, pavg2, color="blue", label="P")
  ax[0,0].plot(hrs, qavg2, color="red", label="Q")
  ax[0,0].set_ylabel("kVA")
  ax[0,0].set_title ("Average Inverter Power", size=MEDIUM_SIZE)
  ax[0,0].legend(loc='best')
  ax[0,0].set_xlim(tmin,tmax)
  ax[0,0].set_xticks(xticks)

  #vabase = dict['inverters'][inv_keys[0]]['rated_W']
  #print ("Inverter base power =", vabase)
  #ax[0,1].plot(hrs, data_i[0,:,INV_P_AVG_IDX] / vabase, color="blue", label="Real")
  #ax[0,1].plot(hrs, data_i[0,:,INV_Q_AVG_IDX] / vabase, color="red", label="Reactive")
  #ax[0,1].set_ylabel("perunit")
  #ax[0,1].set_title ("Inverter Power at " + inv_keys[0])
  #ax[0,1].legend(loc='best')

  ax[1,0].plot(hrs, vmax, color="blue", label="Max")
  ax[1,0].plot(hrs, vmin, color="red", label="Min")
  ax[1,0].plot(hrs, vavg, color="green", label="Avg")
  ax[1,0].set_xlabel("Hours")
  ax[1,0].set_ylabel("%")
  ax[1,0].set_title ("All Meter Voltages", size=MEDIUM_SIZE)
  ax[1,0].legend(loc='best')
  ax[1,0].set_xlim(tmin,tmax)
  ax[1,0].set_xticks(xticks)

  ax[0,1].plot(hrs, tavg2, color="red", label="Avg")
  ax[0,1].set_ylabel('degF')
  ax[0,1].set_title ('Average House Temperatures', size=MEDIUM_SIZE)
  ax[0,1].set_xlim(tmin,tmax)
  ax[0,1].set_xticks(xticks)

  if have_precool:
    ax[1,1].plot(hrs_p, data_p[0,:,TEMPDEV_AVG_IDX], color="blue", label="Mean")
    #ax[1,1].plot(hrs_p, data_p[0,:,TEMPDEV_MIN_IDX], color="red", label="Min")
    #ax[1,1].plot(hrs_p, data_p[0,:,TEMPDEV_MAX_IDX], color="green", label="Max")
    ax[1,1].set_xlabel("Hours")
    ax[1,1].set_ylabel(TEMPDEV_AVG_UNITS)
    ax[1,1].set_title ("Average Deviation from Base Setpoint", size=MEDIUM_SIZE)
    #ax[1,1].legend(loc='best')
    ax[1,1].set_xlim(tmin,tmax)
    ax[1,1].set_xticks(xticks)
  else:
    ax[1,1].set_title ('No Thermostat Agents')


  ax[0,2].plot(hrs, (data_m[:,:,MTR_AHI_COUNT_IDX]).squeeze().sum(axis=0), color="blue", label="Range A Hi")
  ax[0,2].plot(hrs, (data_m[:,:,MTR_BHI_COUNT_IDX]).squeeze().sum(axis=0), color="cyan", label="Range B Hi")
  ax[0,2].plot(hrs, (data_m[:,:,MTR_ALO_COUNT_IDX]).squeeze().sum(axis=0), color="green", label="Range A Lo")
  ax[0,2].plot(hrs, (data_m[:,:,MTR_BLO_COUNT_IDX]).squeeze().sum(axis=0), color="magenta", label="Range B Lo")
  ax[0,2].plot(hrs, (data_m[:,:,MTR_OUT_COUNT_IDX]).squeeze().sum(axis=0), color="red", label="No Voltage")
  ax[0,2].set_ylabel("")
  ax[0,2].set_title ("All Voltage Violation Counts", size=MEDIUM_SIZE)
  ax[0,2].legend(loc='best')
  ax[0,2].set_xlim(tmin,tmax)
  ax[0,2].set_xticks(xticks)

  scalem = 1.0 / 3600.0
  ax[1,2].plot(hrs, scalem * (data_m[:,:,MTR_AHI_DURATION_IDX]).squeeze().sum(axis=0), color="blue", label="Range A Hi")
  ax[1,2].plot(hrs, scalem * (data_m[:,:,MTR_BHI_DURATION_IDX]).squeeze().sum(axis=0), color="cyan", label="Range B Hi")
  ax[1,2].plot(hrs, scalem * (data_m[:,:,MTR_ALO_DURATION_IDX]).squeeze().sum(axis=0), color="green", label="Range A Lo")
  ax[1,2].plot(hrs, scalem * (data_m[:,:,MTR_BLO_DURATION_IDX]).squeeze().sum(axis=0), color="magenta", label="Range B Lo")
  ax[1,2].plot(hrs, scalem * (data_m[:,:,MTR_OUT_DURATION_IDX]).squeeze().sum(axis=0), color="red", label="No Voltage")
  ax[1,2].set_xlabel("Hours")
  ax[1,2].set_ylabel("Hours")
  ax[1,2].set_title ("All Voltage Violation Durations", size=MEDIUM_SIZE)
  ax[1,2].legend(loc='best')
  ax[1,2].set_xlim(tmin,tmax)
  ax[1,2].set_xticks(xticks)

  ax[0,3].plot(hrs, subkw, color="blue", label="Substation")
  ax[0,3].plot(hrs, losskw, color="red", label="Losses")
  ax[0,3].plot(hrs, total2, color="green", label="Houses")
  ax[0,3].plot(hrs, hvac2, color="magenta", label="HVAC")
  ax[0,3].plot(hrs, wh2, color="orange", label="WH")
  ax[0,3].set_ylabel('kW')
  ax[0,3].set_title ("Average Real Power", size=MEDIUM_SIZE)
  ax[0,3].legend(loc='best')
  ax[0,3].set_xlim(tmin,tmax)
  ax[0,3].set_xticks(xticks)

  #ax[1,3].plot(hrs, data_m[0,:,MTR_BILL_IDX], color="blue")
  ax[1,3].plot(hrs, (data_m[:,:,MTR_BILL_IDX]).squeeze().sum(axis=0) - total_monthly, color='blue', label='Tariff')
  ax[1,3].plot(hrs, final_bill, color='red', label='Dynamic')
  ax[1,3].set_xlabel("Hours")
  ax[1,3].set_ylabel(MTR_BILL_UNITS)
  ax[1,3].set_title ("Meter Bills", size=MEDIUM_SIZE)
  ax[1,3].legend(loc='best')
  ax[1,3].set_xlim(tmin,tmax)
  ax[1,3].set_xticks(xticks)

  if have_caps:
    ax[0,4].plot(hrs, data_c[0,:,CAP_COUNT_IDX], color="blue", label=cap_keys[0])
    ax[0,4].plot(hrs, data_c[1,:,CAP_COUNT_IDX], color="red", label=cap_keys[1])
    ax[0,4].plot(hrs, data_c[2,:,CAP_COUNT_IDX], color="green", label=cap_keys[2])
    ax[0,4].plot(hrs, data_c[3,:,CAP_COUNT_IDX], color="magenta", label=cap_keys[3])
    ax[0,4].set_ylabel("")
    ax[0,4].set_title ("Cap Switchings", size=MEDIUM_SIZE)
    ax[0,4].legend(loc='best')
    ax[0,4].set_xlim(tmin,tmax)
    ax[0,4].set_xticks(xticks)

  if have_regs:
    ax[1,4].plot(hrs, data_r[0,:,REG_COUNT_IDX], color="blue", label=reg_keys[0])
    ax[1,4].plot(hrs, data_r[1,:,REG_COUNT_IDX], color="red", label=reg_keys[1])
    ax[1,4].plot(hrs, data_r[2,:,REG_COUNT_IDX], color="green", label=reg_keys[2])
    ax[1,4].plot(hrs, data_r[3,:,REG_COUNT_IDX], color="magenta", label=reg_keys[3])
    ax[1,4].set_xlabel("Hours")
    ax[1,4].set_ylabel("")
    ax[1,4].set_title ("Tap Changes", size=MEDIUM_SIZE)
    ax[1,4].legend(loc='best')
    ax[1,4].set_xlim(tmin,tmax)
    ax[1,4].set_xticks(xticks)

  if have_caps or have_regs:
    ax[1,4].set_xlabel("Hours")

  plt.tight_layout(pad=1.0, w_pad=1.0, h_pad=2.0)
  if save_file is not None:
    plt.savefig(save_file)
  if not save_only:
    plt.show()


<|MERGE_RESOLUTION|>--- conflicted
+++ resolved
@@ -17,14 +17,10 @@
 except:
   pass
 
-<<<<<<< HEAD
 # Setting up logging
 logger = logging.getLogger(__name__)
 
-def process_inv(nameroot, dictname = ''):
-=======
 def process_inv(nameroot, dictname = '', save_file=None, save_only=False):
->>>>>>> 48d40b42
   """ Plots inverter and volt-var data for the NIST TE Challenge 2 / IEEE 8500 examples
 
   This function reads *substation_nameroot_metrics.json*,  
@@ -609,6 +605,4 @@
   if save_file is not None:
     plt.savefig(save_file)
   if not save_only:
-    plt.show()
-
-
+    plt.show()