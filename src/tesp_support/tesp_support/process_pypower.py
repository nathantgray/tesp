#	Copyright (C) 2017-2019 Battelle Memorial Institute
# file: process_pypower.py
"""Functions to plot bus and generator data from PYPOWER

Public Functions:
        :process_pypower: Reads the data and metadata, then makes the plots.  

"""
import json
import os
import numpy as np
import logging
try:
  import matplotlib as mpl
  import matplotlib.pyplot as plt
except:
    pass

# Setting up logging
logger = logging.getLogger(__name__)

<<<<<<< HEAD
def plot_pypower (dict, save_file=None, save_only=False):
=======
def plot_pypower (dict, title=None, save_file=None, save_only=False):
>>>>>>> b0564b2e
  hrs = dict['hrs']
  data_b = dict['data_b']
  data_g = dict['data_g']
  idx_b = dict['idx_b']
  idx_g = dict['idx_g']
  keys_b = dict['keys_b']
  keys_g = dict['keys_g']

  # display a plot - hard-wired assumption of 3 generators from Case 9
  fig, ax = plt.subplots(4,2, sharex = 'col')
  if title is not None:
    fig.suptitle (title)

  ax[0,0].plot(hrs, data_b[0,:,idx_b['PD_IDX']], color='blue', label='Real')
  ax[0,0].plot(hrs, data_b[0,:,idx_b['QD_IDX']], color='red', label='Reactive')
  ax[0,0].set_ylabel(idx_b['PD_UNITS'] + '/' + idx_b['QD_UNITS'])
  ax[0,0].set_title ('Demands at ' + keys_b[0])
  ax[0,0].legend(loc='best')

  ax[1,0].plot(hrs, data_b[0,:,idx_b['LMP_P_IDX']], color='blue', label='Real')
  ax[1,0].plot(hrs, data_b[0,:,idx_b['LMP_Q_IDX']], color='red', label='Reactive')
  ax[1,0].set_ylabel(idx_b['LMP_P_UNITS'])
  ax[1,0].set_title ('Prices at ' + keys_b[0])
  ax[1,0].legend(loc='best')

  ax[2,0].plot(hrs, data_b[0,:,idx_b['VMAG_IDX']], color='blue', label='Magnitude')
  ax[2,0].plot(hrs, data_b[0,:,idx_b['VMAX_IDX']], color='red', label='Vmax')
  ax[2,0].plot(hrs, data_b[0,:,idx_b['VMIN_IDX']], color='green', label='Vmin')
  ax[2,0].set_ylabel(idx_b['VMAG_UNITS'])
  ax[2,0].set_title ('Voltages at ' + keys_b[0])
  ax[2,0].legend(loc='best')

  ax[3,0].plot(hrs, data_g[0,:,idx_g['GENLMP_IDX']], color='blue', label='unit 1')
  ax[3,0].plot(hrs, data_g[1,:,idx_g['GENLMP_IDX']], color='red', label='unit 2')
  ax[3,0].plot(hrs, data_g[2,:,idx_g['GENLMP_IDX']], color='green', label='unit 3')
  ax[3,0].plot(hrs, data_g[3,:,idx_g['GENLMP_IDX']], color='magenta', label='unit 4')
  ax[3,0].set_ylabel(idx_g['GENLMP_UNITS'])
  ax[3,0].set_title ('Generator Prices')
  ax[3,0].legend(loc='best')

  for i in range(0,4):
    ax[i,1].plot(hrs, data_g[i,:,idx_g['PGEN_IDX']], color='blue', label='P')
    ax[i,1].plot(hrs, data_g[i,:,idx_g['QGEN_IDX']], color='red', label='Q')
    ax[i,1].set_ylabel(idx_g['PGEN_UNITS'] + '/' + idx_g['QGEN_UNITS'])
    ax[i,1].set_title ('Output from unit ' + keys_g[i])
    ax[i,1].legend(loc='best')

  ax[3,0].set_xlabel('Hours')
  ax[3,1].set_xlabel('Hours')

  if save_file is not None:
    plt.savefig(save_file)
  if not save_only:
    plt.show()

def read_pypower_metrics (path, nameroot):
  m_dict_path = os.path.join(path, f'{nameroot}_m_dict.json')
  b_dict_path = os.path.join(path, f'bus_{nameroot}_metrics.json')
  g_dict_path = os.path.join(path, f'gen_{nameroot}_metrics.json')

  # first, read and print a dictionary of relevant PYPOWER objects
  lp = open (m_dict_path).read()
  dict = json.loads(lp)
  baseMVA = dict['baseMVA']
  gen_keys = list(dict['generators'].keys())
  gen_keys.sort()
  bus_keys = list(dict['dsoBuses'].keys())
  bus_keys.sort()
  print ('\n\nFile', m_dict_path, 'has baseMVA', baseMVA)
  print('\nGenerator Dictionary:')
  print('Unit Bus Type Pnom Pmax Costs[Start Stop C2 C1 C0]')
  for key in gen_keys:
    row = dict['generators'][key]
    print (key, row['bus'], row['bustype'], row['Pnom'], row['Pmax'], '[', row['StartupCost'], row['ShutdownCost'], row['c2'], row['c1'], row['c0'], ']')
  print('\nDSO Bus Dictionary:')
  print('Bus Pnom Qnom ampFactor [GridLAB-D Substations]')
  for key in bus_keys:
    row = dict['dsoBuses'][key]
    print (key, row['Pnom'], row['Qnom'], row['ampFactor'], row['GLDsubstations'])

  # read the bus metrics file
  lp_b = open (b_dict_path).read()
  lst_b = json.loads(lp_b)
  print ('\nBus Metrics data starting', lst_b['StartTime'])

  # make a sorted list of the times, and NumPy array of times in hours
  lst_b.pop('StartTime')
  #lst_b.pop('System base MVA')
  #lst_b.pop('Number of buses')
  #lst_b.pop('Number of generators')
  #lst_b.pop('Network name')
  meta_b = lst_b.pop('Metadata')
  times = list(map(int,list(lst_b.keys())))
  times.sort()
  print ('There are', len (times), 'sample times at', times[1] - times[0], 'second intervals')
  hrs = np.array(times, dtype=np.float)
  denom = 3600.0
  hrs /= denom

  # parse the metadata for things of specific interest
  idx_b = {}
  print ('\nBus Metadata [Variable Index Units] for', len(lst_b[str(times[0])]), 'objects')
  for key, val in meta_b.items():
  #    print (key, val['index'], val['units'])
    if key == 'LMP_P':
      idx_b['LMP_P_IDX'] = val['index']
      idx_b['LMP_P_UNITS'] = val['units']
    elif key == 'LMP_Q':
      idx_b['LMP_Q_IDX'] = val['index']
      idx_b['LMP_Q_UNITS'] = val['units']
    elif key == 'PD':
      idx_b['PD_IDX'] = val['index']
      idx_b['PD_UNITS'] = val['units']
    elif key == 'QD':
      idx_b['QD_IDX'] = val['index']
      idx_b['QD_UNITS'] = val['units']
    elif key == 'Vang':
      idx_b['VANG_IDX'] = val['index']
      idx_b['VANG_UNITS'] = val['units']
    elif key == 'Vmag':
      idx_b['VMAG_IDX'] = val['index']
      idx_b['VMAG_UNITS'] = val['units']
    elif key == 'Vmax':
      idx_b['VMAX_IDX'] = val['index']
      idx_b['VMAX_UNITS'] = val['units']
    elif key == 'Vmin':
      idx_b['VMIN_IDX'] = val['index']
      idx_b['VMIN_UNITS'] = val['units']

  # create a NumPy array of all bus metrics
  data_b = np.empty(shape=(len(bus_keys), len(times), len(lst_b[str(times[0])][bus_keys[0]])), dtype=np.float)
  print ('\nConstructed', data_b.shape, 'NumPy array for Buses')
  j = 0
  for key in bus_keys:
    i = 0
    for t in times:
      ary = lst_b[str(t)][bus_keys[j]]
      data_b[j, i,:] = ary
      i = i + 1
    j = j + 1

  # display some averages
  print ('Average real power LMP = {:.5f} {:s}'.format (data_b[0,:,idx_b['LMP_P_IDX']].mean(), idx_b['LMP_P_UNITS']))
  print ('Maximum real power LMP = {:.5f} {:s}'.format (data_b[0,:,idx_b['LMP_P_IDX']].max(), idx_b['LMP_P_UNITS']))
  print ('First day LMP mean = {:.5f}'.format (data_b[0,0:25,idx_b['LMP_P_IDX']].mean()))
  print ('First day LMP std dev = {:.6f}'.format (data_b[0,0:25,idx_b['LMP_P_IDX']].std()))
  print ('Maximum bus voltage = {:.4f} {:s}'.format ( data_b[0,:,idx_b['VMAX_IDX']].max(), idx_b['VMAX_UNITS']))
  print ('Minimum bus voltage = {:.4f} {:s}'.format (data_b[0,:,idx_b['VMIN_IDX']].min(), idx_b['VMIN_UNITS']))

  # read the generator metrics file
  lp_g = open (g_dict_path ).read()
  lst_g = json.loads(lp_g)
  print ('\nGenerator Metrics data starting', lst_g['StartTime'])
  # make a sorted list of the times, and NumPy array of times in hours
  lst_g.pop('StartTime')
  meta_g = lst_g.pop('Metadata')
  idx_g = {}
  #print ('\nGenerator Metadata [Variable Index Units] for', len(lst_g[str(times[0])]), 'objects')
  for key, val in meta_g.items():
    #print (key, val['index'], val['units'])
    if key == 'Pgen':
      idx_g['PGEN_IDX'] = val['index']
      idx_g['PGEN_UNITS'] = val['units']
    elif key == 'Qgen':
      idx_g['QGEN_IDX'] = val['index']
      idx_g['QGEN_UNITS'] = val['units']
    elif key == 'LMP_P':
      idx_g['GENLMP_IDX'] = val['index']
      idx_g['GENLMP_UNITS'] = val['units']

  # create a NumPy array of all bus metrics
  data_g = np.empty(shape=(len(gen_keys), len(times), len(lst_g[str(times[0])][gen_keys[0]])), dtype=np.float)
  print ('\nConstructed', data_g.shape, 'NumPy array for Generators')
  j = 0
  for key in gen_keys:
    i = 0
    for t in times:
      ary = lst_g[str(t)][gen_keys[j]]
      data_g[j, i,:] = ary
      i = i + 1
    j = j + 1

  dict = {}
  dict['hrs'] = hrs
  dict['data_b'] = data_b
  dict['keys_b'] = bus_keys
  dict['idx_b'] = idx_b
  dict['data_g'] = data_g
  dict['keys_g'] = gen_keys
  dict['idx_g'] = idx_g
  return dict

<<<<<<< HEAD
def process_pypower(nameroot, save_file=None, save_only=True):
=======
def process_pypower(path, nameroot, title=None, save_file=None, save_only=True):
>>>>>>> b0564b2e
  """ Plots bus and generator quantities for the 9-bus system used in te30 or sgip1 examples

  This function reads *bus_nameroot_metrics.json* and 
  *gen_nameroot_metrics.json* for the data, and 
  *nameroot_m_dict.json* for the metadata.  
  These must all exist in the current working directory.  
  One graph is generated with 8 subplots:

  1. Bus P and Q demands, at the single GridLAB-D connection
  2. Bus P and Q locational marginal prices (LMP), at the single GridLAB-D connection
  3. Bus Vmin, Vmax and Vavg, at the single GridLAB-D connection
  4. All 4 generator prices
  5. Generator 1 P and Q output 
  6. Generator 2 P and Q output 
  7. Generator 3 P and Q output 
  8. Generator 4 P and Q output 

  Args:
      nameroot (str): file name of the TESP case, not necessarily the same as the PYPOWER case, without the JSON extension
      save_file (str): name of a file to save plot, should include the *png* or *pdf* extension to determine type.
      save_only (Boolean): set True with *save_file* to skip the display of the plot. Otherwise, script waits for user keypress.
  """
  path = os.getcwd()
<<<<<<< HEAD
  dict = read_pypower_metrics(path, nameroot)
  plot_pypower (dict, save_file, save_only)
=======
  dict = read_pypower_metrics (path, nameroot)
  plot_pypower (dict, title, save_file, save_only)
>>>>>>> b0564b2e
<|MERGE_RESOLUTION|>--- conflicted
+++ resolved
@@ -19,11 +19,7 @@
 # Setting up logging
 logger = logging.getLogger(__name__)
 
-<<<<<<< HEAD
-def plot_pypower (dict, save_file=None, save_only=False):
-=======
 def plot_pypower (dict, title=None, save_file=None, save_only=False):
->>>>>>> b0564b2e
   hrs = dict['hrs']
   data_b = dict['data_b']
   data_g = dict['data_g']
@@ -216,11 +212,7 @@
   dict['idx_g'] = idx_g
   return dict
 
-<<<<<<< HEAD
-def process_pypower(nameroot, save_file=None, save_only=True):
-=======
-def process_pypower(path, nameroot, title=None, save_file=None, save_only=True):
->>>>>>> b0564b2e
+def process_pypower(nameroot, title=None, save_file=None, save_only=True):
   """ Plots bus and generator quantities for the 9-bus system used in te30 or sgip1 examples
 
   This function reads *bus_nameroot_metrics.json* and 
@@ -244,10 +236,5 @@
       save_only (Boolean): set True with *save_file* to skip the display of the plot. Otherwise, script waits for user keypress.
   """
   path = os.getcwd()
-<<<<<<< HEAD
   dict = read_pypower_metrics(path, nameroot)
-  plot_pypower (dict, save_file, save_only)
-=======
-  dict = read_pypower_metrics (path, nameroot)
-  plot_pypower (dict, title, save_file, save_only)
->>>>>>> b0564b2e
+  plot_pypower (dict, title, save_file, save_only)