--- conflicted
+++ resolved
@@ -3,23 +3,11 @@
 
 {
     // Simulation
-<<<<<<< HEAD
-    "StartTime": "2023-01-01 07:00:00", // REQUIRED: format "YYYY-MM-DD HH:MM:SS"
-    "EndTime": "2023-12-31 07:00:00", // REQUIRED: format "YYYY-MM-DD HH:MM:SS"
-    "timestep": 300, // REQUIRED: simulation timestep, in seconds
-    "TimeZone": "EST+5EDT", // REQUIRED: GridLAB-D supported time zone: Eastern. (CST+6CDT (Central), MST+7MDT (Mountain), PST+8PDT (Pacific))
-    "metrics_interval": 300, // DEFAULT: 300, update frequency of the metrics collector, in seconds
-    "metrics_interim": 3600,
-    "metrics_filename": "out_",
-    "metrics_alternate": "yes",
-    "metrics_extension": "h5",
-=======
     "starttime": "2023-01-01 07:00:00", // REQUIRED: format "YYYY-MM-DD HH:MM:SS"
     "stoptime": "2023-01-01 17:00:00",  // REQUIRED: format "YYYY-MM-DD HH:MM:SS"
     "timestep": 300,              // REQUIRED: simulation timestep, in seconds
     "timezone": "EST+5EDT",       // REQUIRED: GridLAB-D supported time zone: Eastern. (CST+6CDT (Central), MST+7MDT (Mountain), PST+8PDT (Pacific))
     "metrics_interval": 300,      // DEFAULT: 300, update frequency of the metrics collector, in seconds
->>>>>>> 7524bf13
 
     // Input and Output Files
     "in_file_glm": "",            // input feeder model ("myfeeder.glm"). If empty, taxonomy feeder used
@@ -114,12 +102,7 @@
     "defines": {
     },
 
-<<<<<<< HEAD
-    // Climate (continuted)
-    "weather_name": "localWeather",
-=======
     // Climate (continued)
->>>>>>> 7524bf13
     "interpolate": "QUADRATIC",
 
     // Residential & Commercial Population (continued)
