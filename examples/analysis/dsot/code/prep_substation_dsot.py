--- conflicted
+++ resolved
@@ -340,11 +340,7 @@
                         weekend_day_set_heat = occ_comm_heat_setpoint
                         weekend_night_set_heat = night_set_heat
                     else:
-<<<<<<< HEAD
-                        # New schedule to implement REC's data
-=======
                         # New schedule to implement CBEC's data
->>>>>>> daa26239
                         wakeup_start = random_norm_trunc(thermostat_schedule_config['WeekdayWakeStart'])
                         daylight_start = wakeup_start + random_norm_trunc(
                             thermostat_schedule_config['WeekdayWakeToDaylightTime'])
@@ -357,14 +353,14 @@
                         night_start = min(night_start, 23.9)
                         weekend_night_start = min(weekend_night_start, 23.9)
 
-                        # cooling - RECS's data individual behavior
+                        # cooling - CBEC's data individual behavior
                         prob = np.random.uniform(0, 1)  # a random number
                         wakeup_set_cool = select_setpt_occ(prob, 'cool')  # when home is occupied during day
                         daylight_set_cool = select_setpt_unocc(wakeup_set_cool,
                                                                'cool')  # when home is not occupied during day
                         evening_set_cool = wakeup_set_cool  # when home is occupied during evening
                         night_set_cool = select_setpt_night(wakeup_set_cool, daylight_set_cool, 'cool')  # during night
-                        # heating - RECS's data individual behavior
+                        # heating - CBEC's data individual behavior
                         wakeup_set_heat = select_setpt_occ(prob, 'heat')
                         daylight_set_heat = select_setpt_unocc(wakeup_set_heat, 'heat')
                         evening_set_heat = wakeup_set_heat
