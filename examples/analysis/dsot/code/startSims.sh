--- conflicted
+++ resolved
@@ -3,11 +3,7 @@
 #max minus one dockers can run
 max=3
 #usr="oste814"
-<<<<<<< HEAD
-sims="/mnt/dsot/ready"
-=======
 sims="/mnt/dsot/run_outputs/ready"
->>>>>>> ad5a3968
 
 hostname > $sims/$(hostname).log
 
