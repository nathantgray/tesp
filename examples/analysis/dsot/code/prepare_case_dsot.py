# Copyright (C) 2018-2023 Battelle Memorial Institute
# file: prepare_case_dsot.py
""" Sets up a simple DSO+T use-case with one feeder

Public Functions:
    None
"""

import os
import sys
import json
import shutil
import datetime
import numpy as np

from tesp_support.api.helpers import HelicsMsg

import tesp_support.dsot.helpers_dsot as helpers
import tesp_support.dsot.case_merge as cm
import tesp_support.dsot.glm_dictionary as gd

#recs_data = False
recs_data = True #rerun recs_gld_house_parameters.py
if recs_data:
    rcs = "RECS"
    sys.path.append('../')
    import recs.commercial_feeder_glm as com_FG
    import recs.copperplate_feeder_glm as cp_FG
    import recs.residential_feeder_glm as res_FG
    import recs.prep_substation_recs as prep
    import pandas as pd
else:
    rcs = ""
    import tesp_support.original.commercial_feeder_glm as com_FG
    import tesp_support.original.copperplate_feeder_glm as cp_FG
    import tesp_support.dsot.residential_feeder_glm as res_FG
    import prep_substation_dsot as prep


# Simulation settings for the experimental case
def prepare_case(node, mastercase, pv=None, bt=None, fl=None, ev=None):

    # We need to load in the master metadata (*system_case_config.json)
    with open(mastercase + '.json', 'r', encoding='utf-8') as json_file:
        sys_config = json.load(json_file)

    # Get path for other data
    data_Path = sys_config['dataPath']
    case_type = sys_config['caseType']
    sys_config['market'] = False
    if pv is not None:
        case_type['pv'] = pv
        if pv > 0:
            sys_config['caseName'] = sys_config['caseName'] + "_pv"
    if bt is not None:
        case_type['bt'] = bt
        if bt > 0:
            sys_config['caseName'] = sys_config['caseName'] + "_bt"
            sys_config['market'] = True
    if fl is not None:
        case_type["fl"] = fl
        if fl > 0:
            sys_config['caseName'] = sys_config['caseName'] + "_fl"
            sys_config['market'] = True
    if ev is not None:
        case_type["ev"] = ev
        if ev > 0:
            sys_config['caseName'] = sys_config['caseName'] + "_ev"
            sys_config['market'] = True

    # loading default agent data
    agent_file = sys_config['dsoAgentFile']
    if 'rate' in sys_config:
        if sys_config['rate'] == "":
            agent_file = sys_config['rateAgentFile']

    with open(os.path.join(data_Path, agent_file), 'r', encoding='utf-8') as json_file:
        case_config = json.load(json_file)
    # loading building and DSO metadata
    with open(os.path.join(data_Path, sys_config['dso' + rcs + 'PopulationFile']), 'r', encoding='utf-8') as json_file:
        dso_config = json.load(json_file)
    # loading residential metadata
    with open(os.path.join(data_Path, sys_config['dso' + rcs + 'ResBldgFile']), 'r', encoding='utf-8') as json_file:
        res_config = json.load(json_file)
    # loading commercial building metadata
    with open(os.path.join(data_Path, sys_config['dsoCommBldgFile']), 'r', encoding='utf-8') as json_file:
        comm_config = json.load(json_file)
    # loading battery metadata
    with open(os.path.join(data_Path, sys_config['dsoBattFile']), 'r', encoding='utf-8') as json_file:
        batt_config = json.load(json_file)
    # loading ev model metadata
    with open(os.path.join(data_Path, sys_config['dsoEvModelFile']), 'r', encoding='utf-8') as json_file:
        ev_model_config = json.load(json_file)
    # loading hvac set point metadata
    # record aggregated hvac_setpoint_data from survey:
    # In this implementation individual house set point schedule may not
    # make sense but aggregated behavior will do.
    with open(os.path.join(data_Path, sys_config['hvac' + rcs + 'SetPoint']), 'r', encoding='utf-8') as json_file:
        hvac_setpt = json.load(json_file)

    # print(json.dumps(sys_config, sort_keys = True, indent = 2))
    # print(json.dumps(dso_config, sort_keys = True, indent = 2))
    # print(json.dumps(case_config, sort_keys = True, indent = 2))
    # print(json.dumps(res_config, sort_keys = True, indent = 2))
    # print(json.dumps(comm_config, sort_keys = True, indent = 2))
    # print(json.dumps(batt_config, sort_keys = True, indent = 2))
    # print(json.dumps(ev_model_config, sort_keys = True, indent = 2))
    # print(json.dumps(hvac_setpt, sort_keys = True, indent = 2))

    port = str(sys_config['port'])
    caseName = sys_config['caseName']
    start_time = sys_config['StartTime']
    end_time = sys_config['EndTime']

    # setting Tmax in seconds
    ep = datetime.datetime(1970, 1, 1)
    s = datetime.datetime.strptime(start_time, '%Y-%m-%d %H:%M:%S')
    e = datetime.datetime.strptime(end_time, '%Y-%m-%d %H:%M:%S')
    sIdx = (s - ep).total_seconds()
    eIdx = (e - ep).total_seconds()
    sys_config['Tmax'] = int((eIdx - sIdx))

    dt = sys_config['dt']
    gen = sys_config['gen']
    genFuel = sys_config['genfuel']
    tso_config = sys_config['DSO']
    out_Path = sys_config['outputPath']

    sim = case_config['SimulationConfig']
    bldPrep = case_config['BuildingPrep']
    mktPrep = case_config['MarketPrep']
    weaPrep = case_config['WeatherPrep']
    weather_config = {}

    sim['CaseName'] = caseName
    sim['TimeZone'] = sys_config['TimeZone']
    sim['StartTime'] = start_time
    sim['EndTime'] = end_time
    sim['port'] = sys_config['port']
<<<<<<< HEAD
    sim['rate'] =  sys_config['rate']
=======
    sim['rate'] = sys_config['rate']
>>>>>>> 4a742b07
    sim['numCore'] = sys_config['numCore']
    sim['keyLoad'] = sys_config['keyLoad']
    # sim['players'] = sys_config['players']
    sim['caseType'] = sys_config['caseType']
    if 'Q_bid_forecast_correction' in list(sys_config.keys()):
        sim['Q_bid_forecast_correction'] = sys_config['Q_bid_forecast_correction']
    else:
        sim['Q_bid_forecast_correction'] = {"default": {"correct": False}}
    sim['agent_debug_mode'] = sys_config['agent_debug_mode']
    sim['metricsFullDetail'] = sys_config['metricsFullDetail']
    sim['simplifiedFeeders'] = sys_config['simplifiedFeeders']
    sim['OutputPath'] = sys_config['caseName']  # currently only used for the experiment management scripts
    sim['priceSensLoad'] = sys_config['priceSensLoad']
    sim['quadratic'] = sys_config['quadratic']
    if sys_config['rate'] == "":
        sim['quadraticFile'] = sys_config['dsoQuadraticFile']
    else:
        sim['quadraticFile'] = sys_config['rateQuadraticFile']

    # =================== fernando 2021/06/25 - removing 10 AM bid correction to AMES =======
    if case_type['fl'] == 1:
        print('Correction of DSO bid for 10 AM AMES bid is performed')
    else:
        sim['Q_bid_forecast_correction'] = {'default': sim['Q_bid_forecast_correction']['default']}
        print('NO 10 AM AMES bid correction')

    # We need to create the experiment folder. If it already exists, we delete it and then create it
    if caseName != "" and caseName != ".." and caseName != ".":
        if os.path.isdir(caseName):
            print("experiment folder already exists, deleting and moving on...")
            shutil.rmtree(caseName)
        os.makedirs(caseName)
        # copy system case config for this case
        with open(os.path.join(caseName, 'generate_case_config.json'), 'w', encoding='utf-8') as json_file:
            json.dump(sys_config, json_file, indent=2)
    else:
        print('Case name is blank or Case name is "." or ".." and could cause file deletion')
        exit(1)

    # We need to create the experiment out folder. If it already exists, we delete it and then create it
    if out_Path != "" and out_Path != ".." and out_Path != ".":
        if os.path.isdir(out_Path):
            print("experiment folder already exists, deleting and moving on...")
            shutil.rmtree(out_Path)
        os.makedirs(out_Path)
    else:
        out_Path = caseName

    # write player helics config json file for load and generator players
    helpers.write_players_msg(caseName, sys_config, dt)

    tso = HelicsMsg("pypower", dt)
    # config helics subs/pubs
    # Running renewables wind, solar
    if sys_config['genPower']:
        for i in range(len(gen)):
            if genFuel[i][0] in sys_config['renewables']:
                idx = str(genFuel[i][2])
                for plyr in ["genMn", "genForecastHr"]:
                    player = sys_config[plyr]
                    if player[6] and not player[8]:
                        tso.subs_n(player[0] + "player/" + player[0] + "_power_" + idx, "string")
                    if player[7] and not player[8]:
                        tso.subs_n(player[0] + "player/" + player[0] + "_pwr_hist_" + idx, "string")

    # Create empty list for glm dictionary files
    if recs_data:
        glm_dict_list = {}
        agent_dict_list = {}

    # First step is to create the dso folders and populate the feeders
    for dso_key, dso_val in dso_config.items():
        # print('dso ->', dso_key)
        # print('val ->', json.dumps(dso_val, sort_keys=True, indent=2))

        if 'DSO' not in dso_key:
            continue

        sub_key = dso_val['substation']
        bus = str(dso_val['bus_number'])
        # seed the random number here
        np.random.seed(dso_val['random_seed'])

        # write the tso published connections for this substation
        tso.pubs_n(False, "cleared_q_rt_" + bus, "string")
        tso.pubs_n(False, "cleared_q_da_" + bus, "string")
        tso.pubs_n(False, "lmp_rt_" + bus, "string")
        tso.pubs_n(False, "lmp_da_" + bus, "string")
        tso.pubs_n(False, "three_phase_voltage_" + bus, "string")

        # write the tso subscribe connections for this substation
        tso.subs_n("dso" + sub_key + "/rt_bid_" + bus, "string")
        tso.subs_n("dso" + sub_key + "/da_bid_" + bus, "string")

        try:
            # running reference load, using a player for the load reference for comparison
            player = sys_config['refLoadMn']
            if player[6] and player[8]:
                tso.subs_n(player[0] + "player/" + player[0] + "_load_" + bus, "string")
            if player[7] and player[8]:
                tso.subs_n(player[0] + "player/" + player[0] + "_ld_hist_" + bus, "string")
            if not dso_val['used']:
                # running reference load res and ind, (no gridlabd instance, using a player for the load)
                player = sys_config['gldLoad']
                if player[6] and player[8]:
                    tso.subs_n(player[0] + "player/" + player[0] + "_load_" + bus, "string")
                if player[7] and player[8]:
                    tso.subs_n(player[0] + "player/" + player[0] + "_ld_hist_" + bus, "string")
                continue
        except:
            pass

        os.makedirs(caseName + '/' + dso_key)

        # copy dso default config
        sim['DSO'] = dso_key
        sim[dso_key] = dso_val
        sim['CaseName'] = dso_key
        sim['Substation'] = sub_key
        sim['OutputPath'] = caseName + '/' + dso_key
        sim['BulkpowerBus'] = dso_val['bus_number']
        sim['DSO_type'] = dso_val['utility_type']
        if recs_data:
            sim['state'] = dso_val['state']
            sim['income_level'] = dso_val['income_level']
        sim['rooftop_pv_rating_MW'] = dso_val['rooftop_pv_rating_MW']
        sim['scaling_factor'] = dso_val['scaling_factor']
        sim['serverPort'] = 5150 + (int(bus) // 20)

        bldPrep['SolarDataPath'] = sys_config['solarDataPath']
        prefix = ''
        if node == 8:
            prefix = '8-node '
        bldPrep['SolarPPlayerFile'] = prefix + dso_key+'/'+dso_key+'_'+sys_config['solarPPlayerFile']
        bldPrep['SolarQPlayerFile'] = prefix + dso_key+'/'+dso_key+'_'+sys_config['solarQPlayerFile']
        # (Laurentiu Marinovici 11/18/2019) adding the residential metadata to case_config to be able to
        # eliminate the hardcoded path to the file in feederGenerator file
        bldPrep['MetaDataPath'] = "../data/"
        bldPrep['CommBldgMetaData'] = comm_config
        bldPrep['ResBldgMetaData'] = res_config
        bldPrep['BattMetaData'] = batt_config
        bldPrep['EvModelMetaData'] = ev_model_config
        bldPrep['EvDrivingDataFile'] = sys_config['dsoEvDrivingFile']
        bldPrep['ASHRAEZone'] = dso_val['ashrae_zone']

        # Following block is for AMES:
        PQ_val = [0, 0, 0, 0]
        for i in range(len(tso_config)):
            if bus == str(tso_config[i][0]):
                PQ_val = tso_config[i]
        mktPrep['DSO']['Bus'] = PQ_val[0]
        mktPrep['DSO']['Pnom'] = PQ_val[3]
        mktPrep['DSO']['Qnom'] = PQ_val[4]
        # This block now assigns scaling factors to each DSO
        mktPrep['DSO']['number_of_customers'] = dso_config[dso_key]['number_of_customers']
        mktPrep['DSO']['RCI customer count mix'] = dso_config[dso_key]['RCI customer count mix']
        mktPrep['DSO']['number_of_gld_homes'] = dso_config[dso_key]['number_of_gld_homes']

        # Weather is set per substation, with all feeders under the substation having the same weather profile
        # The values below need to refer to the DSO weather profile
        # The weather profile choice/name/path/source/coordinates should match
        # Coordinates (lat/long/) for solar gain calcs and such
        # NOTE: This can be misused
        weather_agent_name = 'weather_' + sub_key
        weaPrep['WeatherChoice'] = str.upper(os.path.splitext(dso_val['weather_file'])[1][1:])
        weaPrep['Name'] = weather_agent_name
        weaPrep['DataSource'] = dso_val['weather_file']
        weaPrep['Latitude'] = dso_val['latitude']
        weaPrep['Longitude'] = dso_val['longitude']
        weaPrep['TimeZoneOffset'] = dso_val['time_zone_offset']

        # could eliminate code here by changing helpers_dsot.py, since only one weather for DSO
        weather_config[weather_agent_name] = {
                'type': weaPrep['WeatherChoice'],
                'source': weaPrep['DataSource'],
                'latitude': weaPrep['Latitude'],
                'longitude': weaPrep['Longitude'],
                'time_zone_offset': weaPrep['TimeZoneOffset']}

        # make weather agent folder
        try:
            os.makedirs(caseName + '/' + weather_agent_name)
        except:
            pass

        # (Laurentiu Marinovici 11/07/2019)
        # we are going to copy the .dat file from its location into the weather agent folder
        shutil.copy(os.path.join(os.path.abspath(sys_config['WeatherDataSourcePath']), dso_val['weather_file']),
                    os.path.join(os.path.abspath(caseName), weather_agent_name, 'weather.dat'))

        # We need to generate the total population of commercial buildings by type and size
        num_res_customers = dso_val['number_of_gld_homes']
        num_comm_customers = round(num_res_customers * dso_val['RCI customer count mix']['commercial'] /
                                   dso_val['RCI customer count mix']['residential'])
        num_comm_bldgs = num_comm_customers / dso_val['comm_customers_per_bldg']
        comm_bldgs_pop = com_FG.define_comm_bldg(comm_config, dso_val['utility_type'], num_comm_bldgs)
        bldPrep['CommBldgPopulation'] = comm_bldgs_pop

        # print(json.dumps(comm_bldgs_pop, sort_keys = True, indent = 2))
        print("\n!!!!! Initially, there are {0:d} commercial buildings !!!!!".format(
            len(bldPrep['CommBldgPopulation'].keys())))

        # write out a configuration for each substation
        # WARNING!!!!! some fields in case_config are changed, yet not saved to the file,
        # in the subsequent part that processes each feeder;
        # the reason is the way the code was written for feeder generator
        # when only one feeder was expected
        with open(caseName + '/case_config_' + str(dso_val['bus_number']) + '.json', 'w') as outfile:
            json.dump(case_config, outfile, ensure_ascii=False, indent=2)

        HelicsMsg.gld = HelicsMsg("gld" + case_config['SimulationConfig']['Substation'], 30)
        HelicsMsg.dso = HelicsMsg("dso" + case_config['SimulationConfig']['Substation'], dt)
        HelicsMsg.dso.config("uninterruptible", True)
        feeders = dso_val['feeders']
        feedercnt = 1
        for feed_key, feed_val in feeders.items():
            print("\t<<<<< Chosen feeder -->> {0} >>>>>".format(feed_val['name']))
            if sim['simplifiedFeeders']:
                feed_val['name'] = 'sim_' + feed_val['name']
                print("\t<<<<< Going with the simplified feeders. >>>>>")
                print("\t<<<<< Feeder name changed to -->> {0} >>>>>".format(feed_val['name']))
            else:
                print("\t<<<<< Going with the full feeders. >>>>>")
            os.makedirs(caseName + '/' + feed_key)
            sim['OutputPath'] = caseName + '/' + feed_key
            sim['CaseName'] = feed_key
            case_config['BackboneFiles']['TaxonomyChoice'] = feed_val['name']
            res_FG.populate_feeder(config=case_config)

            # Then we want to create a JSON dictionary with the Feeder information
            gd.glm_dict(caseName + '/' + feed_key + '/' + feed_key, config=case_config,
                        ercot=sim['simplifiedFeeders'])
            shutil.move(caseName + '/' + feed_key + '/' + feed_key + '_glm_dict.json',
                        caseName + '/' + dso_key + '/' + feed_key + '_glm_dict.json')

            # Next we create the agent dictionary along with the substation YAML file
            if recs_data:
                prep.prep_substation(caseName + '/' + feed_key + '/' + feed_key,
                                     caseName + '/' + dso_key + '/' + feed_key,
                                     caseName + '/' + weather_agent_name + '/',
                                     feedercnt,
                                     config=case_config,
                                     hvacSetpt=hvac_setpt,
                                     Q_forecast=sim['Q_bid_forecast_correction'],
                                     Q_dso_key=dso_key,
                                     usState = sim['state'],
                                     dsoType = dso_val['utility_type'])
            else:
                prep.prep_substation(caseName + '/' + feed_key + '/' + feed_key,
                                     caseName + '/' + dso_key + '/' + feed_key,
                                     caseName + '/' + weather_agent_name + '/',
                                     feedercnt,
                                     config=case_config,
                                     hvacSetpt=hvac_setpt,
                                     Q_forecast=sim['Q_bid_forecast_correction'],
                                     Q_dso_key=dso_key)
            feedercnt += 1
            print("=== DONE WITH FEEDER {0:s} for {1:s}. ======\n".format(feed_key, dso_key))

        # =================== Laurentiu Marinovici 12/13/2019 - Copperplate feeder piece =======
        if sim["CopperplateFeeder"]:
            print("!!!!! There are {0:d} / {1:d} commercial buildings left !!!!!".format(
                len(bldPrep['CommBldgPopulation'].keys()), len(comm_bldgs_pop)))
            if len(bldPrep['CommBldgPopulation'].keys()) > 0:
                print("!!!!! We are going with the copperplate feeder now. !!!!!")
                feed_key = "copperplate_feeder"
                feed_val['name'] = feed_key
                dso_val['feeders'][feed_key] = feed_val
                os.makedirs(caseName + '/' + feed_key)
                sim['OutputPath'] = caseName + '/' + feed_key
                sim['CaseName'] = feed_key
                case_config['BackboneFiles']['TaxonomyChoice'] = sim['CopperplateFeederName']
                case_config['BackboneFiles']['CopperplateFeederFile'] = sim['CopperplateFeederFile']
                cp_FG.populate_feeder(config=case_config)

                gd.glm_dict(caseName + '/' + feed_key + '/' + feed_key, config=case_config,
                            ercot=sim['simplifiedFeeders'])
                shutil.move(caseName + '/' + feed_key + '/' + feed_key + '_glm_dict.json',
                            caseName + '/' + dso_key + '/' + feed_key + '_glm_dict.json')

                # Next we create the agent dictionary along with the substation YAML file
                if recs_data:
                    prep.prep_substation(caseName + '/' + feed_key + '/' + feed_key,
                                         caseName + '/' + dso_key + '/' + feed_key,
                                         caseName + '/' + weather_agent_name + '/',
                                         feedercnt,
                                         config=case_config,
                                         hvacSetpt=hvac_setpt,
                                         Q_forecast=sim['Q_bid_forecast_correction'],
                                         Q_dso_key=dso_key,
                                         usState = sim['state'],
                                         dsoType = dso_val['utility_type'])
                else:
                    prep.prep_substation(caseName + '/' + feed_key + '/' + feed_key,
                                         caseName + '/' + dso_key + '/' + feed_key,
                                         caseName + '/' + weather_agent_name + '/',
                                         feedercnt,
                                         config = case_config,
                                         hvacSetpt = hvac_setpt,
                                         Q_forecast = sim['Q_bid_forecast_correction'],
                                         Q_dso_key = dso_key)
                feedercnt += 1
                print("=== DONE WITH COPPERPLATE FEEDER {0:s} for {1:s}. ======\n".format(feed_key, dso_key))

        # ======================================================================================
        print("\n=== MERGING THE FEEDERS UNDER ONE SUBSTATION =====")
        os.makedirs(caseName + "/" + sub_key)
        cm.merge_glm(os.path.abspath(caseName + '/' + sub_key + '/' + sub_key + '.glm'), list(dso_val['feeders'].keys()), 20)

        print("\n=== MERGING/WRITING THE SUBSTATION(GRIDLABD) MESSAGE FILE =====")
        HelicsMsg.gld.write_file(os.path.abspath(caseName + '/' + sub_key + '/' + sub_key + '.json'))

        print("\n=== MERGING/WRITING THE FEEDERS GLM DICTIONARIES =====")
        cm.merge_glm_dict(os.path.abspath(caseName + '/' + dso_key + '/' + sub_key + '_glm_dict.json'), list(dso_val['feeders'].keys()), 20)
        if recs_data:
            glm_dict_list[dso_key] = os.path.abspath(caseName + '/' + dso_key + '/' + sub_key + '_glm_dict.json')

        print("\n=== MERGING/WRITING THE SUBSTATION AGENT DICTIONARIES =====")
        cm.merge_agent_dict(os.path.abspath(caseName + '/' + dso_key + '/' + sub_key + '_agent_dict.json'), list(dso_val['feeders'].keys()))
        if recs_data:
            agent_dict_list[dso_key] = os.path.abspath(caseName + '/' + dso_key + '/' + sub_key + '_agent_dict.json')

        print("\n=== MERGING/WRITING THE DSO MESSAGE FILE =====")
        HelicsMsg.dso.write_file(os.path.abspath(caseName + '/' + dso_key + '/' + sub_key + '.json'))

        # cleaning after feeders had been merged
        foldersToDelete = [name for name in os.listdir(os.path.abspath(caseName))
                           if os.path.isdir(os.path.join(os.path.abspath(caseName), name)) and 'feeder' in name]
        print("=== Removing the following folders: {0}. ===".format(foldersToDelete))
        [shutil.rmtree(os.path.join(os.path.abspath(caseName), folder)) for folder in foldersToDelete]

        # for dso_key, dso_val in substation_config.items():
        filesToDelete = [name for name in os.listdir(os.path.abspath(caseName + '/' + dso_key))
                         if os.path.isfile(os.path.join(os.path.abspath(caseName + '/' + dso_key), name)) and 'feeder' in name]
        print("=== Removing the following files: {0} for {1}. ===".format(filesToDelete, dso_key))
        [os.remove(os.path.join(os.path.abspath(caseName + '/' + dso_key), fileName)) for fileName in filesToDelete]

    # Residential population summary
    if recs_data:
        hse_df = pd.DataFrame()
        hvac_agent_df = pd.DataFrame()
        # Get house parameters from each DSO glm_dict
        for dso_k, f_str in glm_dict_list.items():
            with open(f_str) as f:
                glm_dict = json.load(f)
            temp_df = pd.DataFrame.from_dict(glm_dict['houses'],orient='index')
            temp_df = temp_df.reset_index()
            temp_df['DSO'] = dso_k # add a column for DSO number
            # Add columns to distinguish houses and each DER
            for inc in ['Low', 'Middle', 'Upper']:
                for k, v in {'house':inc,'battery':'bat','solar':'sol','ev':'ev'}.items():
                    for val in glm_dict['billingmeters'].values():
                        children = val['children']
                        if len([s for s in children if inc in s]) > 0:
                            if len([s for s in children if v in s]) > 0:
                                temp_df.loc[temp_df['index']==[s for s in children if inc in s][0],k] = 'Yes'
                            else:
                                temp_df.loc[temp_df['index']==[s for s in children if inc in s][0],k] = 'No'
            # Merge all DSO house parameters into one dataframe
            hse_df = pd.concat([hse_df,temp_df],ignore_index=True)
        # Get HVAC agent data
        for dso_k, f_str in agent_dict_list.items():
            with open(f_str) as f:
                agent_dict = json.load(f)
            temp_df2 = pd.DataFrame.from_dict(agent_dict['hvacs'],orient='index')
            temp_df2 = temp_df2.reset_index()
            temp_df2['DSO'] = dso_k # add a column for DSO number
            hvac_agent_df = pd.concat([hvac_agent_df,temp_df2],ignore_index=True)
        # Save for later analysis
        hse_df.to_csv(os.path.abspath(caseName + '/' + 'house_parameters.csv'))
        hvac_agent_df.to_csv(os.path.abspath(caseName + '/' + 'hvac_agents.csv'))
        # Get totals
        tot_hses = len(hse_df.loc[hse_df['house']=='Yes'])
        low_hses = len(hse_df.loc[(hse_df['income_level']=='Low')])
        middle_hses = len(hse_df.loc[(hse_df['income_level']=='Middle')])
        upper_hses = len(hse_df.loc[(hse_df['income_level']=='Upper')])
        sol_hses = len(hse_df.loc[(hse_df['house']=='Yes') & (hse_df['solar']=='Yes')])
        ev_hses = len(hse_df.loc[(hse_df['house']=='Yes') & (hse_df['ev']=='Yes')])
        bat_hses = len(hse_df.loc[(hse_df['house']=='Yes') & (hse_df['battery']=='Yes')])
        elec_wh_hses = len(hse_df.loc[(hse_df['house']=='Yes') & (hse_df['wh_gallons']!=0)])
        elec_sh_hses = len(hse_df.loc[(hse_df['house']=='Yes') & (hse_df['fuel_type']=='electric')])
        print(f"=== RESIDENTIAL POPULATION SUMMARY ===")
        print(f"=== Income (Percent of all homes) ===")
        print(f"=== Low: {round(100*low_hses/tot_hses,2)}%, Middle: {round(100*middle_hses/tot_hses,2)}%, Upper: {round(100*upper_hses/tot_hses,2)}%. ===")
        print(f"=== DERs (Percent of all homes) ===")
        print(f"=== Solar: {round(100*sol_hses/tot_hses,2)}%, EVs: {round(100*ev_hses/tot_hses,2)}%, Batteries: {round(100*bat_hses/tot_hses,2)}%. ===")
        print(f"=== Electric Water Heating/Space Heating (Percent of all homes) ===")
        print(f"=== Water Heating: {round(100*elec_wh_hses/tot_hses,2)}%, Space Heating: {round(100*elec_sh_hses/tot_hses,2)}%. ===")
    tso.write_file(caseName + '/tso_h.json')

    # Also create the launch, kill and clean scripts for this case
    helpers.write_dsot_management_script(master_file="generate_case_config",
                                         case_path=caseName,
                                         system_config=sys_config,
                                         substation_config=dso_config,
                                         weather_config=weather_config)


if __name__ == "__main__":
    if len(sys.argv) > 6:
        prepare_case(int(sys.argv[1]), sys.argv[2], pv=int(sys.argv[3]), bt=int(sys.argv[4]), fl=int(sys.argv[5]), ev=int(sys.argv[6]))
    else:
        # prepare_case(8, "8_system_case_config", pv=0, bt=0, fl=0, ev=0)
        # prepare_case(8, "8_system_case_config", pv=0, bt=1, fl=0, ev=0)
        # prepare_case(8, "8_system_case_config", pv=0, bt=0, fl=1, ev=0)
        # prepare_case(8, "8_hi_system_case_config", pv=1, bt=0, fl=0, ev=0)
        # prepare_case(8, "8_hi_system_case_config", pv=1, bt=1, fl=0, ev=1)
        # prepare_case(8, "8_hi_system_case_config", pv=1, bt=0, fl=1, ev=1)
        # prepare_case(8, "8_hi_system_case_config", pv=1, bt=1, fl=1, ev=1)
        # prepare_case(8, "8_hi_system_case_config", pv=0, bt=0, fl=1, ev=0)
        prepare_case(8, "8_hi_system_case_config", pv=1, bt=1, fl=1, ev=1)
        # prepare_case(8, "8_hi_system_case_config", pv=1, bt=0, fl=0, ev=1)

        # prepare_case(200, "200_system_case_config", pv=0, bt=0, fl=0, ev=0)
        # prepare_case(200, "200_system_case_config", pv=0, bt=1, fl=0, ev=0)
        # prepare_case(200, "200_system_case_config", pv=0, bt=0, fl=1, ev=0)
        # prepare_case(200, "200_hi_system_case_config", pv=1, bt=0, fl=0, ev=0)
        # prepare_case(200, "200_hi_system_case_config", pv=1, bt=1, fl=0, ev=1)
        # prepare_case(200, "200_hi_system_case_config", pv=1, bt=0, fl=1, ev=1)<|MERGE_RESOLUTION|>--- conflicted
+++ resolved
@@ -137,11 +137,7 @@
     sim['StartTime'] = start_time
     sim['EndTime'] = end_time
     sim['port'] = sys_config['port']
-<<<<<<< HEAD
-    sim['rate'] =  sys_config['rate']
-=======
     sim['rate'] = sys_config['rate']
->>>>>>> 4a742b07
     sim['numCore'] = sys_config['numCore']
     sim['keyLoad'] = sys_config['keyLoad']
     # sim['players'] = sys_config['players']
