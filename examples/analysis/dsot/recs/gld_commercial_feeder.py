# Copyright (C) 2019-2023 Battelle Memorial Institute
# file: commercial_feeder_glm.py
import math
import sys

import numpy as np

from tesp_support.api.helpers import gld_strict_name
<<<<<<< HEAD
import tesp_support.api.modify_GLM as glmmod
sys.path.append('./')
import residential_feeder_glm as res_FG

=======
>>>>>>> 261e0b16

import gld_residential_feeder as res_FG

def define_comm_bldg(bldg_metadata, dso_type, num_bldgs):
    """ Randomly selects a set number of buildings by type and size (sq. ft.)

    Args:
        bldg_metadata: dictionary of DSO+T specific building parameter data
        dso_type: 'Urban', 'Suburban', or 'Rural'
        num_bldgs: scalar value of number of buildings to be selected
    """
    bldgs = {}
    bldg_types = normalize_dict_prob(dso_type, bldg_metadata['general']['building_type'][dso_type])
    i = 0
    while i < num_bldgs:
        bldg_type = rand_bin_select(bldg_types, np.random.uniform(0, 1))
        if bldg_type not in ['large_office']:
            area = normalize_dict_prob('total_area', bldg_metadata['building_model_specifics'][bldg_type]['total_area'])
            bldg_area_bin = rand_bin_select(area, np.random.uniform(0, 1))
            bldg_area = sub_bin_select(bldg_area_bin, 'total_area', np.random.uniform(0, 1))
            bldgs['bldg_' + str(i + 1)] = [bldg_type, bldg_area]
            i += 1

    return bldgs


def define_comm_loads(feeder, bldg_type, bldg_size, dso_type, climate, bldg_metadata):
    """ Determines building parameters based on building type, dso type, and (ASHRAE) climate zone

    Args:
        bldg_type (str): class of building (e.g. 'strip_mall', etc.)
        bldg_size: size of the building in sq. ft.
        dso_type (str): whether the dso is 'Urban', 'Suburban', or 'Rural'
        climate (str): ASHRAE climate zone that the DSO resides in (e.g. '2A')
        bldg_metadata: dictionary of DSO+T specific building parameter data
    """
    bldg = {'type': bldg_type}

    if bldg_type not in ['large_office', 'ZIPLOAD']:
        data = bldg_metadata['building_model_specifics'][bldg_type]

        # TODO these should NOT have to be normalized but they are
        age = normalize_dict_prob('vintage', data['vintage'])
        data['wall_construction'] = normalize_dict_prob('wall_construction', data['wall_construction'])
        data['roof_construction_insulation'] = normalize_dict_prob('roof_construction_insulation',
                                                                   data['roof_construction_insulation'])
        # Randomly determine the age (year of construction) of the building
        age_bin = rand_bin_select(age, np.random.uniform(0, 1))
        bldg['age'] = sub_bin_select(age_bin, 'vintage', np.random.uniform(0, 1))

        #  ---  Assumed values from feeder generator
        c_z_pf = 0.97
        c_i_pf = 0.97
        c_p_pf = 0.97
        c_z_frac = 0.2
        c_i_frac = 0.4
        c_p_frac = 1.0 - c_z_frac - c_i_frac
        bldg['c_z_frac'] = c_z_frac
        bldg['c_i_frac'] = c_i_frac
        bldg['c_p_frac'] = c_p_frac
        bldg['c_z_pf'] = c_z_pf
        bldg['c_i_pf'] = c_i_pf
        bldg['c_p_pf'] = c_p_pf

        # Set the HVAC properties of the building
        bldg['fan_type'] = 'ONE_SPEED'
        if np.random.uniform(0, 1) <= data['primary_electric_heating'][dso_type]:
            bldg['heating_system_type'] = rand_bin_select(data['electric_heating_system_type'], np.random.uniform(0, 1))
        else:
            bldg['heating_system_type'] = 'GAS'
        bldg['cool_type'] = 'ELECTRIC'
        bldg['aux_type'] = 'NONE'
        bldg['airchange_per_hour'] = data['ventilation_requirements']['air_change_per_hour']
        bldg['COP_A'] = bldg_metadata['general']['HVAC']['COP'][str(bldg['age'])] * np.random.normal(1, 0.05)
        #  HVAC oversizing factor
        bldg['os_rand'] = np.random.normal(bldg_metadata['general']['HVAC']['oversizing_factor']['mean'],
                                           bldg_metadata['general']['HVAC']['oversizing_factor']['std_dev'])
        bldg['os_rand'] = min(bldg_metadata['general']['HVAC']['oversizing_factor']['upper_bound'], max(bldg['os_rand'],
                                                                                                        bldg_metadata[
                                                                                                            'general'][
                                                                                                            'HVAC'][
                                                                                                            'oversizing_factor'][
                                                                                                            'lower_bound']))

        # Set form of the building
        bldg['floor_area'] = bldg_size
        bldg['ceiling_height'] = data['ceiling_height']
        if np.random.uniform(0, 1) <= data['num_stories']['one']:
            bldg['no_of_stories'] = 1
        else:
            bldg['no_of_stories'] = 2
        bldg['window_wall_ratio'] = data['window-wall_ratio'] * np.random.normal(1, 0.2)
        bldg['aspect_ratio'] = data['aspect_ratio'] * np.random.normal(1, 0.1)

        # Set thermal integrity of the building
        # bldg['surface_heat_trans_coeff'] = data['Hm']  # NOT USED IN GLD.
        wall_area = (bldg['ceiling_height'] * 2 *
                     math.sqrt(bldg['floor_area'] / bldg['no_of_stories'] / bldg['aspect_ratio']) *
                     (bldg['aspect_ratio'] + 1))
        ratio = wall_area * (1 - bldg['window_wall_ratio']) / bldg['floor_area']

        bldg['thermal_mass_per_floor_area'] = (0.9 *
                                               np.random.normal(bldg_metadata['general']['interior_mass']['mean'], 0.2)
                                               + 0.5 * ratio *
                                               bldg_metadata['general']['wall_thermal_mass'][str(bldg['age'])])
        bldg['exterior_ceiling_fraction'] = 1
        bldg['roof_type'] = rand_bin_select(data['roof_construction_insulation'], np.random.uniform(0, 1))
        bldg['wall_type'] = rand_bin_select(data['wall_construction'], np.random.uniform(0, 1))
        bldg['Rroof'] = 1 / find_envelope_prop(bldg['roof_type'], bldg['age'],
                                               bldg_metadata['general']['thermal_integrity'],
                                               climate) * 1.3 * np.random.normal(1, 0.1)
        bldg['Rwall'] = 1 / find_envelope_prop(bldg['wall_type'], bldg['age'],
                                               bldg_metadata['general']['thermal_integrity'],
                                               climate) * 1.3 * np.random.normal(1, 0.1)
        bldg['Rfloor'] = 22.  # Values from previous studies
        bldg['Rdoors'] = 3.  # Values from previous studies
        bldg['no_of_doors'] = 3  # Values from previous studies

        bldg['Rwindows'] = 1 / (find_envelope_prop('u_windows', bldg['age'],
                                                   bldg_metadata['general']['thermal_integrity'],
                                                   climate) * 1.15 * np.random.normal(1, 0.05))
        bldg['glazing_shgc'] = find_envelope_prop('window_SHGC', bldg['age'],
                                                  bldg_metadata['general']['thermal_integrity'],
                                                  climate) * 1.15 * np.random.normal(1, 0.05)
        if data['fraction_awnings'] > np.random.uniform(0, 1):
            bldg['window_exterior_transmission_coefficient'] = np.random.normal(0.5, 0.1)
        else:
            bldg['window_exterior_transmission_coefficient'] = 1

        # --------  SCHEDULES  ---------------
        # bldg['base_schedule'] = 'office'   # http://gridlab-d.shoutwiki.com/wiki/Schedule
        # if bldg_type in ['lodging']:
        #     bldg['start_time_weekdays'] = 0
        #     bldg['duration_weekdays'] = 24
        #     bldg['end_time_weekdays'] = 24
        #     bldg['start_time_sat'] = 0
        #     bldg['duration_sat'] = 24
        #     bldg['end_time_sat'] = 24
        #     bldg['start_time_sun'] = 0
        #     bldg['duration_sun'] = 24
        #     bldg['end_time_sun'] = 24
        # else:
        #     hours_bin = rand_bin_select(data['occupancy']['weekly_hours_distribution'], np.random.uniform(0, 1))
        #     bldg['occ_hours'] = sub_bin_select(hours_bin, 'occupancy', np.random.uniform(0, 1))
        #     start_mf = data['occupancy']['occupancy_start_time']['weekdays'] + np.random.uniform(-1.5, 0)
        #     bldg['start_time_weekdays'] = start_mf * \
        #                                   (1 - (bldg['occ_hours'] - data['occupancy']['mean_hours'])
        #                                    / (168 - data['occupancy']['mean_hours']))
        #     bldg['duration_weekdays'] = min((data['occupancy']['occupancy_duration']['weekdays']*bldg['occ_hours'] /
        #                                      data['occupancy']['mean_hours']), (24-bldg['start_time_weekdays']))
        #     bldg['end_time_weekdays'] = bldg['start_time_weekdays'] + bldg['duration_weekdays']
        #
        #     if data['occupancy']['occupancy_start_time']['saturday'] is None:
        #         bldg['start_time_sat'] = None
        #         bldg['duration_sat'] = None
        #         bldg['end_time_sat'] = None
        #     else:
        #         start_sat = data['occupancy']['occupancy_start_time']['saturday'] + np.random.uniform(-1.5, 0)
        #         bldg['start_time_sat'] = start_sat * \
        #                                       (1 - (bldg['occ_hours'] - data['occupancy']['mean_hours'])
        #                                        / (168 - data['occupancy']['mean_hours']))
        #         bldg['duration_sat'] = min((data['occupancy']['occupancy_duration']['saturday']*bldg['occ_hours'] /
        #                                          data['occupancy']['mean_hours']), (24-bldg['start_time_sat']))
        #         bldg['end_time_sat'] = bldg['start_time_sat'] + bldg['duration_sat']
        #
        #     if data['occupancy']['occupancy_start_time']['sunday'] is None:
        #         bldg['start_time_sun'] = None
        #         bldg['duration_sun'] = None
        #         bldg['end_time_sun'] = None
        #     else:
        #         start_sun = data['occupancy']['occupancy_start_time']['sunday'] + np.random.uniform(-1.5, 0)
        #         bldg['start_time_sun'] = start_sun * \
        #                                       (1 - (bldg['occ_hours'] - data['occupancy']['mean_hours'])
        #                                        / (168 - data['occupancy']['mean_hours']))
        #         bldg['duration_sun'] = min((data['occupancy']['occupancy_duration']['sunday']*bldg['occ_hours'] /
        #                                          data['occupancy']['mean_hours']), (24-bldg['start_time_sun']))
        #         bldg['end_time_sun'] = bldg['start_time_sun'] + bldg['duration_sun']

        # For each building type select schedule (lodging and some buildings with 168 hours a week are always occupied)
        hours_bin = rand_bin_select(data['occupancy']['weekly_hours_distribution'], np.random.uniform(0, 1))
        if bldg_type in ['lodging']:
            hours_bin = '168'
        if hours_bin == '168':
            bldg['base_schedule'] = 'alwaysocc'
            bldg['skew_value'] = 0
        elif bldg_type in ['office', 'warehouse_storage', 'education']:
            bldg['base_schedule'] = 'office'
            bldg['skew_value'] = feeder.glm.randomize_commercial_skew()
        elif bldg_type in ['big_box', 'strip_mall', 'food_service', 'food_sales']:
            bldg['base_schedule'] = 'retail'
            bldg['skew_value'] = feeder.glm.randomize_commercial_skew()
        elif bldg_type == 'low_occupancy':
            bldg['base_schedule'] = 'lowocc'
            bldg['skew_value'] = feeder.glm.randomize_commercial_skew()

        # randomize 10# then convert W/sf -> kW
        floor_area = bldg['floor_area']
        bldg['adj_lights'] = (data['internal_heat_gains']['lighting'] * (0.9 + 0.1 * np.random.random()) *
                              floor_area / 1000.0)
        bldg['adj_plugs'] = data['internal_heat_gains']['MEL'] * (0.9 + 0.2 * np.random.random()) * floor_area / 1000.
        bldg['adj_refrig'] = (data['internal_heat_gains']['large_refrigeration'] *
                              (0.9 + 0.2 * np.random.random()) * floor_area / 1000.0)
        # ---------------- Setting gas water heating to zero ----------------
        bldg['adj_gas'] = 0
        # bldg['adj_gas'] = (0.9 + 0.2 * np.random.random())
        # Set exterior lighting to zero as plug and light parameters capture all of CBECS loads.
        bldg['adj_ext'] = 0  # (0.9 + 0.1 * np.random.random()) * floor_area / 1000.
        occ_load = 73  # Assumes 73 watts / occupant from Caney Fork study
        bldg['adj_occ'] = (data['internal_heat_gains']['occupancy'] * occ_load *
                           (0.9 + 0.1 * np.random.random()) * floor_area / 1000.0)

        bldg['int_gains'] = bldg['adj_lights'] + bldg['adj_plugs'] + bldg['adj_occ'] + bldg['adj_gas']

    return bldg


def add_comm_zones(glm, bldg, comm_loads, key, batt_metadata, storage_percentage, ev_metadata, ev_percentage,
                   solar_percentage, pv_rating_MW, solar_Q_player, case_type, mode=None):
    """ For large buildings, breaks building up into multiple zones.

    For all buildings sends definition dictionary to function that writes out building definition to GLD file format.

    Args:
        bldg (dict): dictionary of building parameters for the building to be processed.
        comm_loads:
        key (str): name of feeder node or meter being used
        op (any): GLD output file
        batt_metadata:
        storage_percentage:
        ev_metadata:
        ev_percentage:
        solar_percentage:
        pv_rating_MW:
        solar_Q_player:
        case_type:
        mode (str): if 'test' will ensure that GLD output function does not set parent - allows buildings to be run in GLD without feeder info
    """
    mtr = comm_loads[key][0]
    comm_type = comm_loads[key][1]
    comm_size = int(comm_loads[key][2])
    kva = float(comm_loads[key][3])
    nphs = int(comm_loads[key][4])
    phases = comm_loads[key][5]
    vln = float(comm_loads[key][6])
    loadnum = int(comm_loads[key][7])
    comm_name = comm_loads[key][8]

    c_z_pf = 0.97
    c_i_pf = 0.97
    c_p_pf = 0.97
    c_z_frac = 0.2
    c_i_frac = 0.4
    c_p_frac = 1.0 - c_z_frac - c_i_frac
    light_scalar_comm = 0.0  # Turned off-street lights - set to 1.0 to turn on.

    if bldg['type'] not in ['large_office', 'ZIPLOAD']:
        bldg_size = bldg['floor_area']

        bldg['mtr'] = mtr
        bldg['groupid'] = comm_type  # + '_' + str(loadnum)

        # Need to create a buffer version of bldg so zip loads do not get overridden in the multi-zone for loops
        buff = bldg.copy()
        # Need to wait until the modify_GLM class is upated with an add comment method
        #        print('// load', key, 'parent', bldg['mtr'], 'type', comm_type, 'sqft', comm_size, 'kva', '{:.3f}'.format(kva),
        #              'nphs', nphs, 'phases', phases, 'vln', '{:.3f}'.format(vln), file=op)

        #  ---------- Subdivide into zones for large buildings  -------------------
        if bldg_size < 10000:
            floor_area = bldg_size
            bldg['exterior_wall_fraction'] = 1
            bldg['exterior_floor_fraction'] = 1
            bldg['exterior_wall_fraction'] = 1
            bldg['exterior_floor_fraction'] = 1
            bldg['interior_exterior_wall_ratio'] = 1
            bldg['init_temp'] = 68. + 4. * np.random.random()
            zone = 'all'
            bldg['zonename'] = gld_strict_name(key + '_' + comm_name + '_zone_' + str(zone))
            add_one_commercial_zone(glm, bldg, mode)

        # For buildings between 10k and 30k sq. ft. break into six zones using method for big box store in previous work
        elif bldg_size < 30000:
            floor_area = bldg_size / 6.
            bldg['aspect_ratio'] = 1.28
            bldg['floor_area'] = floor_area
            total_depth = math.sqrt(bldg_size / bldg['aspect_ratio'])
            total_width = bldg['aspect_ratio'] * total_depth
            d = total_width / 3.
            w = total_depth / 2.

            for zone in range(1, 7):
                if zone == 2 or zone == 5:
                    bldg['exterior_wall_fraction'] = d / (2. * (d + w))
                    bldg['exterior_floor_fraction'] = (0. + d) / (2. * (total_width + total_depth)) / (
                            floor_area / bldg_size)
                else:
                    bldg['exterior_wall_fraction'] = 0.5
                    bldg['exterior_floor_fraction'] = (w + d) / (2. * (total_width + total_depth)) / (
                            floor_area / bldg_size)

                # bldg['interior_exterior_wall_ratio'] = (floor_area + bldg['no_of_doors'] * 20.) \
                #                                         / (bldg['ceiling_height'] * 2. * (w + d)) - 1. \
                #                                         + bldg['window_wall_ratio'] * bldg['exterior_wall_fraction']
                bldg['interior_exterior_wall_ratio'] = 1
                bldg['init_temp'] = 68. + 4. * np.random.random()

                bldg['adj_lights'] = buff['adj_lights'] * floor_area / bldg_size
                bldg['adj_plugs'] = buff['adj_plugs'] * floor_area / bldg_size
                bldg['adj_refrig'] = buff['adj_refrig'] * floor_area / bldg_size
                bldg['adj_gas'] = buff['adj_gas'] * floor_area / bldg_size
                bldg['adj_ext'] = buff['adj_ext'] * floor_area / bldg_size
                bldg['adj_occ'] = buff['adj_occ'] * floor_area / bldg_size
                bldg['int_gains'] = buff['int_gains'] * floor_area / bldg_size

                bldg['zonename'] = gld_strict_name(key + '_' + comm_name + '_zone_' + str(zone))
                add_one_commercial_zone(glm, bldg, mode)
        elif bldg_size > 30000:
            floor_area_choose = bldg_size
            bldg['no_of_stories'] = 1
            for floor in range(1, 4):
                bldg['aspect_ratio'] = 1.5  # Moving aspect ratio here so it is not overwritten below
                total_depth = math.sqrt(floor_area_choose / (3. * bldg['aspect_ratio']))
                total_width = bldg['aspect_ratio'] * total_depth
                if floor == 3:
                    bldg['exterior_ceiling_fraction'] = 1
                else:
                    bldg['exterior_ceiling_fraction'] = 0
                for zone in range(1, 6):
                    if zone == 5:
                        bldg['window_wall_ratio'] = 0  # this was not in the CCSI version
                        bldg['exterior_wall_fraction'] = 0
                        w = total_depth - 60.  # Increased from 30 to avoid zone 5 being over 10k sq ft
                        d = total_width - 60.  # Increased from 30 to avoid zone 5 being over 10k sq ft
                    else:
                        d = 30.  # Increased from 15 to avoid zone 5 being over 10k sq ft when building over 50k sqft
                        if zone == 1 or zone == 3:
                            w = total_width - 30.
                        else:
                            w = total_depth - 30.
                        bldg['exterior_wall_fraction'] = w / (2. * (w + d))
                    floor_area = w * d
                    bldg['floor_area'] = floor_area
                    bldg['aspect_ratio'] = w / d

                    if floor > 1:
                        bldg['exterior_floor_fraction'] = 0
                    else:
                        bldg['exterior_floor_fraction'] = w / (2. * (w + d)) / (
                                floor_area / (floor_area_choose / 3.))

                    #  bldg['thermal_mass_per_floor_area'] = 3.9 * (0.5 + 1. * np.random.random())
                    # bldg['interior_exterior_wall_ratio'] = floor_area / (bldg['ceiling_height'] * 2. * (w + d)) - 1. \
                    #                                         + bldg['window_wall_ratio'] * bldg[
                    #                                             'exterior_wall_fraction']
                    bldg['interior_exterior_wall_ratio'] = 1
                    # will round to zero, presumably the exterior doors are treated like windows
                    bldg['no_of_doors'] = 0.1

                    bldg['init_temp'] = 68. + 4. * np.random.random()

                    bldg['adj_lights'] = buff['adj_lights'] * floor_area / bldg_size
                    bldg['adj_plugs'] = buff['adj_plugs'] * floor_area / bldg_size
                    bldg['adj_refrig'] = buff['adj_refrig'] * floor_area / bldg_size
                    bldg['adj_gas'] = buff['adj_gas'] * floor_area / bldg_size
                    bldg['adj_ext'] = buff['adj_ext'] * floor_area / bldg_size
                    bldg['adj_occ'] = buff['adj_occ'] * floor_area / bldg_size
                    bldg['int_gains'] = buff['int_gains'] * floor_area / bldg_size

                    bldg['zonename'] = gld_strict_name(
                        key + '_' + comm_name + '_floor_' + str(floor) + '_zone_' + str(zone))
                    add_one_commercial_zone(glm, bldg, mode)

        if np.random.uniform(0, 1) <= storage_percentage:
            # TODO: Review battery results to see if one battery per 10000 sq ft. is appropriate.
            num_batt = math.floor(bldg_size / 10000) + 1
            battery_capacity = num_batt * res_FG.get_dist(batt_metadata['capacity(kWh)']['mean'],
                                                          batt_metadata['capacity(kWh)']['deviation_range_per']) * 1000
            max_charge_rate = res_FG.get_dist(batt_metadata['rated_charging_power(kW)']['mean'],
                                              batt_metadata['rated_charging_power(kW)']['deviation_range_per']) * 1000
            max_discharge_rate = max_charge_rate
            inverter_efficiency = batt_metadata['inv_efficiency(per)'] / 100
            charging_loss = res_FG.get_dist(batt_metadata['rated_charging_loss(per)']['mean'],
                                            batt_metadata['rated_charging_loss(per)']['deviation_range_per']) / 100
            discharging_loss = charging_loss
            round_trip_efficiency = charging_loss * discharging_loss
            rated_power = max(max_charge_rate, max_discharge_rate)

            basenode = mtr
            bat_m_name = gld_strict_name(basenode + '_mbat')
            batname = gld_strict_name(basenode + '_bat')
            bat_i_name = gld_strict_name(basenode + '_ibat')
            storage_inv_mode = 'CONSTANT_PQ'

            if case_type['bt']:
                # battery_count += 1
                params = {"parent": mtr,
                          "phases": "phases",
                          "nominal_voltage": str(vln)}
                glm.add_object("meter", bat_m_name, params)

                params = {"phases": phases,
                          "groupid": "batt_inverter",
                          "generator_status": "ONLINE",
                          "generator_mode": "CONSTANT_PQ",
                          "inverter_type": "FOUR_QUADRANT",
                          "four_quadrant_control_mode": storage_inv_mode,
                          "charge_lockout_time": "1",
                          "discharge_lockout_time": "1",
                          "rated_power": '{:.2f}'.format(rated_power),
                          "max_charge_rate": '{:.2f}'.format(max_charge_rate),
                          "max_discharge_rate": '{:.2f}'.format(max_discharge_rate),
                          "sense_object": mtr,
                          "inverter_efficiency": '{:.2f}'.format(inverter_efficiency),
                          "power_factor": "1.0"}
                glm.add_object("inverter", bat_i_name, params)

                params = {"use_internal_battery_model": "true",
                          "battery_type": "LI_ION",
                          "nominal_voltage": "480",
                          "battery_capacity": '{:.2f}'.format(battery_capacity),
                          "round_trip_efficiency": '{:.2f}'.format(round_trip_efficiency),
                          "state_of_charge": "0.50"}
                glm.add_object("battery", batname, params)
                glm.add_collector(batname, "meter")

        if np.random.uniform(0, 1) <= solar_percentage:
            # typical PV panel is 350 Watts and avg home has 5kW installed.
            # If we assume 2500 sq. ft as avg area of a single family house, we can say:
            # one 350 W panel for every 175 sq. ft.
            num_panel = np.floor(bldg_size / 175)
            inverter_undersizing = 1.0
            inv_power = num_panel * 350 * inverter_undersizing
            pv_scaling_factor = inv_power / pv_rating_MW

            basenode = mtr
            sol_m_name = gld_strict_name(basenode + '_msol')
            solname = gld_strict_name(basenode + '_sol')
            sol_i_name = gld_strict_name(basenode + '_isol')
            metrics_interval = 300
            solar_inv_mode = 'CONSTANT_PQ'
            if case_type['pv']:
                # solar_count += 1
                # solar_kw += 0.001 * inv_power
                params = {"parent": basenode,
                          "phases": phases,
                          "nominal_voltage": str(vln)}
                glm.add_object("meter", sol_m_name, params)

                params = {"phases": phases,
                          "groupid": "sol_inverter",
                          "generator_status": "ONLINE",
                          "inverter_type": "FOUR_QUADRANT",
                          "inverter_efficiency": "1",
                          "rated_power": '{:.0f}'.format(inv_power),
                          "generator_mode": solar_inv_mode,
                          "four_quadrant_control_mode": solar_inv_mode,
                          "P_Out": 'P_out_inj.value * {}'.format(pv_scaling_factor)}
                if 'no_file' not in solar_Q_player:
                    params["Q_Out"] = "Q_out_inj.value * 0.0"
                else:
                    params["Q_Out"] = "0"
                # Instead of solar object, write a fake V_in and I_in sufficient high so
                # that it doesn't limit the player output
                params["V_In"] = "10000000"
                params["I_In"] = "10000000"
                glm.add_object("inverter", sol_i_name, params)
                glm.add_collector(sol_i_name, "inverter")

        if np.random.uniform(0, 1) <= ev_percentage:
            # first lets select an ev model:
            ev_name = res_FG.selectEVmodel(ev_metadata['sale_probability'], np.random.uniform(0, 1))
            ev_range = ev_metadata['Range (miles)'][ev_name]
            ev_mileage = ev_metadata['Miles per kWh'][ev_name]
            ev_charge_eff = ev_metadata['charging efficiency']
            # check if level 1 charger is used or level 2
            if np.random.uniform(0, 1) <= ev_metadata['Level_1_usage']:
                ev_max_charge = ev_metadata['Level_1 max power (kW)']
                volt_conf = 'IS110'  # for level 1 charger, 110 V is good
            else:
                ev_max_charge = ev_metadata['Level_2 max power (kW)'][ev_name]
                volt_conf = 'IS220'  # for level 2 charger, 220 V is must
            # now, let's map a random driving schedule with this vehicle ensuring daily miles
            # doesn't exceed the vehicle range and home duration is enough to charge the vehicle
            drive_sch = res_FG.match_driving_schedule(ev_range, ev_mileage, ev_max_charge)
            # ['daily_miles','home_arr_time','home_duration','work_arr_time','work_duration']

            # few sanity checks
            if drive_sch['daily_miles'] > ev_range:
                raise UserWarning('daily travel miles for EV can not be more than range of the vehicle!')
            if not res_FG.is_hhmm_valid(drive_sch['home_arr_time']) or \
                    not res_FG.is_hhmm_valid(drive_sch['home_leave_time']) or \
                    not res_FG.is_hhmm_valid(drive_sch['work_arr_time']):
                raise UserWarning('invalid HHMM format of driving time!')
            if (drive_sch['home_duration'] > 24 * 3600 or drive_sch['home_duration'] < 0 or
                    drive_sch['work_duration'] > 24 * 3600 or drive_sch['work_duration'] < 0):
                raise UserWarning('invalid home or work duration for ev!')
            if not res_FG.is_drive_time_valid(drive_sch):
                raise UserWarning('home and work arrival time are not consistent with durations!')

            basenode = mtr
            evname = gld_strict_name(basenode + '_ev')
            hsename = gld_strict_name(basenode + '_ev_hse')
            parent_zone = bldg['zonename']
            if case_type['pv']:  # all pvCases(HR) have ev populated
                params = {"parent": parent_zone,
                          "configuration": volt_conf,
                          "breaker_amps": "1000",
                          "battery_SOC": "100.0",
                          "travel_distance": '{};'.format(drive_sch['daily_miles']),
                          "arrival_at_work": '{};'.format(drive_sch['work_arr_time']),
                          "duration_at_work": '{}; // (secs)'.format(drive_sch['work_duration']),
                          "arrival_at_home": '{};'.format(drive_sch['home_arr_time']),
                          "duration_at_home": '{}; // (secs)'.format(drive_sch['home_duration']),
                          "work_charging_available": "FALSE",
                          "maximum_charge_rate": '{:.2f}; //(watts)'.format(ev_max_charge * 1000),
                          "mileage_efficiency": '{:.3f}; // miles per kWh'.format(ev_mileage),
                          "mileage_classification": '{:.3f}; // range in miles'.format(ev_range),
                          "charging_efficiency": '{:.3f};'.format(ev_charge_eff)}
                glm.add_object("evcharger_det", evname, params)
                glm.add_collector(evname, "house")

    elif comm_type == 'ZIPLOAD':
        phsva = 1000.0 * kva / nphs
        params = {"parent": '{:s}'.format(mtr),
                  "groupid": "STREETLIGHTS",
                  "nominal_voltage": '{:2f}'.format(vln),
                  "phases": '{:s};'.format(phases)}
        for phs in ['A', 'B', 'C']:
            if phs in phases:
                params["impedance_fraction_" + phs] = '{:f}'.format(c_z_frac)
                params["current_fraction_" + phs] = '{:f}'.format(c_i_frac)
                params["power_fraction_" + phs] = '{:f}'.format(c_p_frac)
                params["impedance_pf_" + phs] = '{:f}'.format(c_z_pf)
                params["current_pf_" + phs] = '{:f}'.format(c_i_pf)
                params["power_pf_" + phs] = ""
                params["base_power_" + phs] = 'street_lighting*{:.2f};'.format(light_scalar_comm * phsva)
        glm.add_object("load", '{:s};'.format(key + '_streetlights', params))

    else:
        params = {"parent": '{:s}'.format(mtr),
                  "groupid": '{:s}'.format(comm_type),
                  "nominal_voltage": '{:2f}'.format(vln),
                  "phases": '{:s}'.format(phases)}
        glm.add_object("load", '{:s}'.format(key), params)

# ***********************************************************************************************************************

def find_envelope_prop(prop, age, env_data, climate):
    """ Returns the envelope value for a given type of property based on the age and (ASHRAE) climate zone of the
        building

    Args:
        prop (str): envelope material property of interest (e.g. 'wood-framed' or 'u-windows')
        age (int): age of the building in question (typically between 1945 and present).
        env_data (dict): Dictionary of envelope property data
        climate ('string'): ASHRAE climate zone of building (e.g. '2A')
    Returns:
        val (float): property value - typically a U-value.
    """

    val = None
    # Find age bin for properties
    if age < 1960:
        age_bin = '1960'
    elif age < 1980:
        age_bin = '1960-1979'
    elif age < 2000:
        age_bin = '1980-1999'
    elif age < 2010:
        age_bin = '2000-2009'
    elif age < 2016:
        age_bin = '2010-2015'
    else:
        age_bin = '2015'

    if prop in ['insulation_above_deck', 'insulation_in_attic_and_other']:
        if age_bin in ['1960', '1960-1979', '1980-1999', '2000-2009']:
            val = env_data[climate]['u_roof_all_types'][age_bin]
        else:
            val = env_data[climate]['u_roof_all_types'][age_bin][prop]

    if prop in ['steel_framed', 'mass_wall', 'metal_building', 'wood_framed']:
        if age_bin in ['1960', '1960-1979', '1980-1999']:
            val = env_data[climate]['u_walls_above_grade'][age_bin]
        else:
            val = env_data[climate]['u_walls_above_grade'][age_bin][prop]

    if prop == 'u_windows':
        val = env_data[climate]['u_windows'][age_bin]

    if prop == 'window_SHGC':
        val = env_data[climate]['window_SHGC'][age_bin]

    return val


def normalize_dict_prob(name, diction):
    """ Ensures that the probability distribution of values in a dictionary effectively sums to one

    Args:
        name: name of dictionary to normalize
        diction: dictionary of elements and associated non-cumulative probabilities
    """
    sum1 = 0
    sum2 = 0
    for i in diction:
        sum1 += diction[i]
    for y in diction:
        diction[y] = diction[y] / sum1
    for z in diction:
        sum2 += diction[z]
    if sum1 != sum2:
        print("WARNING " + name + " dictionary normalize to 1, value are > ", diction)
    return diction


def rand_bin_select(diction, probability):
    """ Returns the element (bin) in a dictionary given a certain probability

    Args:
        diction: dictionary of elements and associated non-cumulative probabilities
        probability: scalar value between 0 and 1
    """
    total = 0

    for element in diction:
        total += diction[element]
        if total >= probability:
            return element
    return None


def sub_bin_select(_bin, _type, _prob):
    """ Returns a scalar value within a bin range based on a uniform probability within that bin range

    Args:
        _bin: name of bin
        _type: building parameter describing set of bins
        _prob: scalar value between 0 and 1
    """
    bins = {}
    if _type == 'vintage':
        bins = {'pre_1960': [1945, 1959],
                '1960-1979': [1960, 1979],
                '1980-1999': [1980, 1999],
                '2000-2009': [2000, 2009],
                '2010-2015': [2010, 2015]}
    elif _type == 'total_area':
        bins = {'1-5': [1000, 5000],
                '5-10': [5001, 10000],
                '10-25': [10001, 25000],
                '25-50': [25001, 50000],
                '50_more': [50001, 55000]}
    elif _type == 'occupancy':
        bins = {'0': [0, 0],
                '1-39': [1, 39.99],
                '40-48': [40, 48.99],
                '49-60': [49, 60.99],
                '61-84': [61, 84.99],
                '85-167': [85, 167.99],
                '168': [168, 168]}
    val = bins[_bin][0] + _prob * (bins[_bin][1] - bins[_bin][0])
    if _type in ['vintage']:
        val = int(val)
    return val


def add_one_commercial_zone(glm, bldg, mode=None):
    """ Write one pre-configured commercial zone as a house

    Args:
       bldg: dictionary of GridLAB-D house and zipload attributes
       op (file): open file to write to
       mode (str): if in 'test' mode will not write out parent info.
    """
    # Have to wait until the add comment method is added to the modifier class
    #    print('//  type', bldg['type'] + ';', file=op)

    params = {"groupid": bldg['groupid'],
              "motor_model": "BASIC",
              "schedule_skew": '{:.0f}'.format(bldg['skew_value']),
              "floor_area": '{:.0f}'.format(bldg['floor_area']),
              "design_internal_gains": '{:.2f}'.format(bldg['int_gains'] * 1000 * 3.413),
              "number_of_doors": '{:.0f}'.format(bldg['no_of_doors']),
              "aspect_ratio": '{:.2f}'.format(bldg['aspect_ratio']),
              "total_thermal_mass_per_floor_area": '{:1.2f}'.format(bldg['thermal_mass_per_floor_area']),
              "interior_exterior_wall_ratio": '{:.2f}'.format(bldg['interior_exterior_wall_ratio']),
              "exterior_floor_fraction": '{:.3f}'.format(bldg['exterior_floor_fraction']),
              "exterior_ceiling_fraction": '{:.3f}'.format(bldg['exterior_ceiling_fraction']),
              "Rwall": '{:3.2f}'.format(bldg['Rwall']),
              "Rroof": '{:3.2f}'.format(bldg['Rroof']),
              "Rfloor": '{:.2f}'.format(bldg['Rfloor']),
              "Rdoors": '{:2.1f}'.format(bldg['Rdoors']),
              "exterior_wall_fraction": '{:.2f}'.format(bldg['exterior_wall_fraction']),
              "Rwindows": '{:.2f}'.format(bldg['Rwindows']),
              "window_shading": '{:.2f}'.format(bldg['glazing_shgc']),
              "window_exterior_transmission_coefficient": '{:.2f}'.format(bldg['window_exterior_transmission_coefficient']),
              "airchange_per_hour": '{:.2f}'.format(bldg['airchange_per_hour']),
              "window_wall_ratio": '{:0.3f}'.format(bldg['window_wall_ratio']),
              "heating_system_type": '{:s}'.format(bldg['heating_system_type']),
              "auxiliary_system_type": '{:s}'.format(bldg['aux_type']),
              "fan_type": '{:s}'.format(bldg['fan_type']),
              "cooling_system_type": '{:s}'.format(bldg['cool_type']),
              "air_temperature": '{:.2f}'.format(bldg['init_temp']),
              "mass_temperature": '{:.2f}'.format(bldg['init_temp']),
              "over_sizing_factor": '{:.2f}'.format(bldg['os_rand']),
              "cooling_COP": '{:2.2f}'.format(bldg['COP_A']),
              "cooling_setpoint": "80.0", "heating_setpoint": "60.0"}
    if mode != 'test':
        params["parent"] = bldg['mtr']

    # Internal gains need to be converted from kW to BTU-hr.
    #  GLD uses the term window_sharing to assign 'glazing_shgc'
    glm.add_object("house", bldg['zonename'], params)
    glm.add_collector(bldg['zonename'], "house")

    params = {"parent": bldg['zonename'],
              "schedule_skew": '{:.0f}'.format(bldg['skew_value']),
              "heatgain_fraction": "0.8",
              "power_fraction": '{:.2f}'.format(bldg['c_p_frac']),
              "impedance_fraction": '{:.2f}'.format(bldg['c_z_frac']),
              "current_fraction": '{:.2f}'.format(bldg['c_i_frac']),
              "power_pf": '{:.2f}'.format(bldg['c_p_pf']),
              "current_pf": '{:.2f}'.format(bldg['c_i_pf']),
              "impedance_pf": '{:.2f}'.format(bldg['c_z_pf']),
              "base_power": '{:s}_lights*{:.2f}'.format(bldg['base_schedule'], bldg['adj_lights'])}
    glm.add_object("ZIPload", "lights", params)

    params = {"parent": bldg['zonename'],
              "schedule_skew": '{:.0f}'.format(bldg['skew_value']),
              "heatgain_fraction": "0.9",
              "power_fraction": '{:.2f}'.format(bldg['c_p_frac']),
              "impedance_fraction": '{:.2f}'.format(bldg['c_z_frac']),
              "current_fraction": '{:.2f};'.format(bldg['c_i_frac']),
              "power_pf": ' {:.2f}'.format(bldg['c_p_pf']),
              "current_pf ": '{:.2f}'.format(bldg['c_i_pf']),
              "impedance_pf": '{:.2f}'.format(bldg['c_z_pf']),
              "base_power": '{:s}_plugs*{:.2f}'.format(bldg['base_schedule'], bldg['adj_plugs'])}
    glm.add_object("ZIPload", "loads", params)

    params = {"parent": bldg['zonename'],
              "schedule_skew": '{:.0f}'.format(bldg['skew_value']),
              "heatgain_fraction": "1.0",
              "power_fraction": "0",
              "impedance_fraction": "0",
              "current_fraction": "0",
              "power_pf": "1", "base_power": '{:s}_gas*{:.2f}'.format(bldg['base_schedule'], bldg['adj_gas'])}
    glm.add_object("ZIPload", "gas waterheater", params)

    params = {"parent": bldg['zonename'],
              "schedule_skew": '{:.0f}'.format(bldg['skew_value']),
              "heatgain_fraction": "0.0",
              "power_fraction": '{:.2f}'.format(bldg['c_p_frac']),
              "impedance_fraction": '{:.2f}'.format(bldg['c_z_frac']),
              "current_fraction": '{:.2f}'.format(bldg['c_i_frac']),
              "power_pf": '{:.2f}'.format(bldg['c_p_pf']),
              "current_pf": '{:.2f}'.format(bldg['c_i_pf']),
              "impedance_pf": '{:.2f}'.format(bldg['c_z_pf']),
              "base_power": '{:s}_exterior*{:.2f};'.format(bldg['base_schedule'], bldg['adj_ext'])}
    glm.add_object("ZIPload", "exterior lights", params)

    params = {"parent": bldg['zonename'],
              "schedule_skew": '{:.0f}'.format(bldg['skew_value']),
              "heatgain_fraction": "1.0",
              "power_fraction": "0",
              "impedance_fraction": "0",
              "current_fraction": "0",
              "power_pf": "1",
              "base_power": '{:s}_occupancy*{:.2f}'.format(bldg['base_schedule'], bldg['adj_occ'])}
    glm.add_object("ZIPload", "occupancy", params)

    if bldg['adj_refrig'] != 0:
        # TODO: set to 0.01 to avoid a divide by zero issue in the agent code.
        #  Should be set to zero after that is fixed.
        params = {"parent": bldg['zonename'],
                  "heatgain_fraction": "0.01",
                  "power_fraction": '{:.2f}'.format(bldg['c_p_frac']),
                  "impedance_fraction": '{:.2f}'.format(bldg['c_z_frac']),
                  "current_fraction": '{:.2f}'.format(bldg['c_i_frac']),
                  "power_pf": '{:.2f}'.format(bldg['c_p_pf']),
                  "current_pf": '{:.2f};'.format(bldg['c_i_pf']),
                  "impedance_pf": '{:.2f}'.format(bldg['c_z_pf']),
                  "base_power": '{:.2f}'.format(bldg['adj_refrig'])}
        glm.add_object("ZIPload", "large refrigeration electrical load", params)<|MERGE_RESOLUTION|>--- conflicted
+++ resolved
@@ -6,13 +6,6 @@
 import numpy as np
 
 from tesp_support.api.helpers import gld_strict_name
-<<<<<<< HEAD
-import tesp_support.api.modify_GLM as glmmod
-sys.path.append('./')
-import residential_feeder_glm as res_FG
-
-=======
->>>>>>> 261e0b16
 
 import gld_residential_feeder as res_FG
 
